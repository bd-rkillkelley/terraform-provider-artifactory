<<<<<<< HEAD
## 6.11.0 (July 8, 2022)

IMPROVEMENTS:

* Support for swift repo [#497](https://github.com/jfrog/terraform-provider-artifactory/pull/505). Issue: [#496](https://github.com/jfrog/terraform-provider-artifactory/issues/489)
=======
## 6.10.2 (July 1, 2022)

DOCUMENTATION:

* Added `api_key` deprecation message. 
>>>>>>> f2c87b8e

## 6.10.1 (July 1, 2022)

BUG FIXES:

* Hack around [weird terraform bug](https://discuss.hashicorp.com/t/using-typeset-in-provider-always-adds-an-empty-element-on-update/18566/2) dealing with sets. PR: [#481](https://github.com/jfrog/terraform-provider-artifactory/pull/496). Issue: [#496](https://github.com/jfrog/terraform-provider-artifactory/issues/476)
* provider: Fix hardcoded HTTP user-agent string. PR: [#497](https://github.com/jfrog/terraform-provider-artifactory/pull/497)

## 6.10.0 (June 28, 2022)

IMPROVEMENTS:

* resource/artifactory_permission_target: Add support for `distribute` permission for `release_bundle`. PR: [#490](https://github.com/jfrog/terraform-provider-artifactory/pull/490)

## 6.9.6 (June 27, 2022). Tested on Artifactory 7.38.10

REFACTOR:

* Updated docs for `local_maven_repository` PR: [#493](https://github.com/jfrog/terraform-provider-artifactory/pull/493). Issue: [#480](https://github.com/jfrog/terraform-provider-artifactory/issues/488)

## 6.9.5 (June 27, 2022). Tested on Artifactory 7.38.10

REFACTOR:

* Moved some functionality to shared
* Fixed tests

## 6.9.4 (June 21, 2022). Tested on Artifactory 7.38.10

REFACTOR:

* Remove redundant shared code to shared module and bump dependency.
* Moved some other sharable code to shared module

## 6.9.3 (June 10, 2022). Tested on Artifactory 7.38.10

BUG FIXES:

* resource/artifactory_file: Check for file existence before verifying checksum. PR: [#481](https://github.com/jfrog/terraform-provider-artifactory/pull/481). Issue: [#480](https://github.com/jfrog/terraform-provider-artifactory/issues/480)

## 6.9.2 (June 7, 2022). Tested on Artifactory 7.38.10

BUG FIXES:

* resource/artifactory_scoped_token:
  * Expand `audiences` validation to include all valid JFrog service types. PR: [#477](https://github.com/jfrog/terraform-provider-artifactory/pull/477). Issue: [#475](https://github.com/jfrog/terraform-provider-artifactory/issues/475)
  * Fix incorrect validation for `applied-permissions/groups` scope. PR: [#477](https://github.com/jfrog/terraform-provider-artifactory/pull/477). Issue: [#478](https://github.com/jfrog/terraform-provider-artifactory/issues/478)

## 6.9.1 (June 3, 2022). Tested on Artifactory 7.38.10

BUG FIXES:

* resource/artifactory_virtual_npm_repository: Add missing attributes `external_dependencies_enabled`, `external_dependencies_patterns`, and `external_dependencies_remote_repo`. PR: [#473](https://github.com/jfrog/terraform-provider-artifactory/pull/473). Issue: [#463](https://github.com/jfrog/terraform-provider-artifactory/issues/463)

## 6.9.0 (May 24, 2022). Tested on Artifactory 7.38.10

FEATURES:

* Added new resources to support Terraform repositories.
  * Local: Terraform Module (`resource/artifactory_local_terraform_module_repository`).
    Terraform Provider (`resource/artifactory_local_terraform_provider_repository`) and Terraform Backend (`resource\artifactory_local_terraformbackend_repository`).
  * Remote: Terraform Repository (`resource/artifactory_remote_terraform_repository`).
  * Virtual: Terraform Repository (`resource/artifactory_virtual_terraform_repository`).
  * Federated: Terraform Module (`resource/artifactory_federated_terraform_module_repository`), Terraform Provider (`resource/artifactory_federated_terraform_provider_repository`).

    PR: [#464](https://github.com/jfrog/terraform-provider-artifactory/pull/464).
    Issue [#450](https://github.com/jfrog/terraform-provider-artifactory/issues/450)

## 6.8.2 (June 2, 2022). Tested on Artifactory 7.38.10

BUG FIXES:

* resource/artifactory_local_maven_repository, resource/artifactory_local_gradle_repository, resource/artifactory_local_sbt_repository, resource/artifactory_local_ivy_repositor: Fix validation for attribute `checksum_policy_type`. Previously it accepts `generated-checksums`. Now it accepts `server-generated-checksums`. Same applies to the corresponding federated repository resources. PR: [#471](https://github.com/jfrog/terraform-provider-artifactory/pull/471). Issue [#470](https://github.com/jfrog/terraform-provider-artifactory/issues/470)

## 6.8.1 (May 31, 2022). Tested on Artifactory 7.38.10

ENHANCEMENTS:

* resource/artifactory_file: Add debugging loggings to aid investigate issue. PR: [#466](https://github.com/jfrog/terraform-provider-artifactory/pull/466) Issue: [#441](https://github.com/jfrog/terraform-provider-artifactory/issues/441)

## 6.8.0 (May 31, 2022). Tested on Artifactory 7.38.10

FEATURES:

* resource/artifactory_scoped_token: New resource for Artifactory scoped token. PR: [#465](https://github.com/jfrog/terraform-provider-artifactory/pull/465). Issue [#451](https://github.com/jfrog/terraform-provider-artifactory/issues/451)

## 6.7.3 (May 27, 2022). Tested on Artifactory 7.38.10

IMPROVEMENTS:

* Upgrade `gopkg.in/yaml.v3` to v3.0.0 for [CVE-2022-28948](https://nvd.nist.gov/vuln/detail/CVE-2022-28948) PR [#467](https://github.com/jfrog/terraform-provider-artifactory/pull/467)

## 6.7.2 (May 13, 2022). Tested on Artifactory 7.38.8

IMPROVEMENTS:

* resource/artifactory_pull_replication.go and resource/artifactory_push_replication.go: Add new attribute `check_binary_existence_in_filestore`.
  PR: [#460](https://github.com/jfrog/terraform-provider-artifactory/pull/460).
  Issue [#434](https://github.com/jfrog/terraform-provider-artifactory/issues/434)

## 6.7.1 (May 13, 2022). Tested on Artifactory 7.38.8

BUG FIXES:

* resource/artifactory_federated_*_repository: Fix attributes from corresponding local repository were not used. PR: [#458](https://github.com/jfrog/terraform-provider-artifactory/pull/458). Issue [#431](https://github.com/jfrog/terraform-provider-artifactory/issues/431)

## 6.7.0 (May 12, 2022). Tested on Artifactory 7.38.8

IMPROVEMENTS:

* resource/artifactory_*_webhook: Add support for multiple outlets (handlers) of the webhook. Existing attributes (`url`, `secret`, `proxy`, and `custom_http_headers`) will be automatically migrated to be the first handler.

To migrate to new webhook schema with multiple handlers:
- Update your HCL and copy the attributes (`url`, `secret`, `proxy`, and `custom_http_headers`) into a `handler` block (See `sample.tf` for full examples)
- Execute `terraform apply -refresh-only` to update the Terraform state

PR: [#453](https://github.com/jfrog/terraform-provider-artifactory/pull/453). Issue [#439](https://github.com/jfrog/terraform-provider-artifactory/issues/439)

BUG FIXES:

* resource/artifactory_permission_target: Fix not working `release_bundle` attribute PR: [#454](https://github.com/jfrog/terraform-provider-artifactory/pull/454). Issue [#449](https://github.com/jfrog/terraform-provider-artifactory/issues/449)

## 6.6.2 (May 11, 2022). Tested on Artifactory 7.38.8

BUG FIXES:

* provider: Fix license checking only works with 'Enterprise' license type. PR: [#456](https://github.com/jfrog/terraform-provider-artifactory/pull/456). Issue [#455](https://github.com/jfrog/terraform-provider-artifactory/issues/455)

## 6.6.1 (May 5, 2022). Tested on Artifactory 7.37.16

BUG FIXES:

* resource/artifactory_federated_*_repository: Use correct 'base' schema from local repository. PR: [#443](https://github.com/jfrog/terraform-provider-artifactory/pull/443). Issue [#431](https://github.com/jfrog/terraform-provider-artifactory/issues/431)

## 6.6.0 (Apr 29, 2022). Tested on Artifactory 7.37.15

IMPROVEMENTS:

* resource/artifactory_group: Add `external_id` attribute to support Azure AD group. PR: [#437](https://github.com/jfrog/terraform-provider-artifactory/pull/437). Issue [#429](https://github.com/jfrog/terraform-provider-artifactory/issues/429)

## 6.5.3 (Apr 27, 2022). Tested on Artifactory 7.37.15

IMPROVEMENTS:

* reorganizing documentation, adding missing documentation links, fixing formatting. No changes in the functionality.
PR: [GH-435](https://github.com/jfrog/terraform-provider-artifactory/pull/435). Issues [#422](https://github.com/jfrog/terraform-provider-artifactory/issues/422) and [#398](https://github.com/jfrog/terraform-provider-artifactory/issues/398)

## 6.5.2 (Apr 25, 2022). Tested on Artifactory 7.37.14

IMPROVEMENTS:

* resource/artifactory_artifact_webhook: Added 'cached' event type for Artifact webhook. PR: [GH-430](https://github.com/jfrog/terraform-provider-artifactory/pull/430).

## 6.5.1 (Apr 20, 2022). Tested on Artifactory 7.37.14

BUG FIXES:

* provider:  Setting the right default value for 'access_token' attribute. PR: [GH-426](https://github.com/jfrog/terraform-provider-artifactory/pull/426). Issue [#425](https://github.com/jfrog/terraform-provider-artifactory/issues/425)

## 6.5.0 (Apr 19, 2022). Tested on Artifactory 7.37.14

IMPROVEMENTS:

* Resources added for Pub package type of Local Repository
* Resources added for Pub package type of Remote Repository
* Resources added for Pub package type of Virtual Repository
* Acceptance test case enhanced with Client TLS Certificate

PR: [GH-421](https://github.com/jfrog/terraform-provider-artifactory/pull/421)

## 6.4.1 (Apr 18, 2022). Tested on Artifactory 7.37.14

IMPROVEMENTS:

* provider: Support `JFROG_ACCESS_TOKEN` environment variable source for 'access_token' attribute. [GH-418]

## 6.4.0 (Apr 15, 2022). Tested on Artifactory 7.37.13

FEATURES:

* Added new `artifactory_unmanaged_user` resource which is an alias of existing `artifactory_user`.
* Added new `artifactory_managed_user` resource with `password` attribute being required and no automatic password generation.
* Added new `artifactory_anonymous_user` resource which allows importing of Artifactory 'anonymous' user into Terraform state.

[GH-396]

## 6.3.0 (Apr 15, 2022). Tested on Artifactory 7.37.13

IMPROVEMENTS:

* resource/artifactory_permission_targets: Add deprecation message [GH-413]
* Removed dependency on `jfrog-client-go` package [GH-413]

NOTES:

* Resource `artifactory_permission_targets` is deprecated and will be removed in the next major release. Resource `artifactory_permission_target` (singular) has an identical schema which will allow straightforward migration.

## 6.2.0 (Apr 15, 2022). Tested on Artifactory 7.35.2

BUG FIXES:

* resource/artifactory_pull_replication: Make `password` attribute configurable. `url`, `username`, and `password` attributes must be set together when use with remote repository. [GH-411]
* resource/artifactory_push_replication: Make `password` attribute configurable. `url`, `username`, and `password` attributes are now required to match Artifactory API requirements [GH-411]

## 6.1.3 (Apr 12, 2022)

BUG FIXES:

* resource/artifactory_user: Fix to persist changes to groups [GH-406]

## 6.1.2 (Apr 11, 2022)

IMPROVEMENTS:

* Documentation changes for `artifactory_keypair` resource [GH-402]

## 6.1.1 (Apr 11, 2022)

BUG FIXES:

* resource/artifactory_push_replication: unable to update resource after creation [GH-400]

## 6.1.0 (Apr 11, 2022)

IMPROVEMENTS:

* Added gpg keypair attributes for `artifactory_local_rpm_repository` resource [GH-397]

## 6.0.1 (Apr 7, 2022)

IMPROVEMENTS:

* Added VCS remote repository resource - `artifactory_remote_vcs_repository` [GH-394]

## 6.0.0 (Apr 6, 2022)

BREAKING CHANGES:

* `artifactory_local_repository`, `artifactory_remote_repository` and `artifactory_virtual_repository` were removed from the provider. Please use resources with package-specific names, like `artifactory_local_cargo_repository` [GH-380]

## 5.0.0 (Apr 6, 2022)

BREAKING CHANGE:

* resource/artifactory_user: Attribute `password` is optional again. If it is omitted in the HCL, a random password is generated automatically for Artifactory user. This password is not stored in the Terraform state file and thus will not trigger a state drift. [GH-390]

## 4.0.2 (Apr 6, 2022)

BUG FIXES:

* Fix typos in `artifactory_federated_*_repository` resources documentation. [GH-391]

## 4.0.1 (Apr 4, 2022)

BUG FIXES:

* Fix remote repos' `password` attribute always being updated after initial `terraform apply` [GH-385]

## 4.0.0 (Mar 31, 2022)

BREAKING CHANGE:

* Basic authentication with username and password is removed from the provider. [GH-344]

## 3.1.4 (Mar 31, 2022)

BUG FIXES:

* Fix blank password getting sent to Artifactory when updating other attributes of `artifactory_user` resource. [GH-383]

## 3.1.3 (Mar 31, 2022)

IMPROVEMENTS:

* Documentation improved for `artifactory_general_security` resource. [GH-367]

## 3.1.2 (Mar 31, 2022)

BUG FIXES:

* Fix proxy getting unset after modifying existing artifactory_remote_*_repository resources. [GH-381]

## 3.1.1 (Mar 30, 2022)

BUG FIXES:

* resource/artifactory_local_docker_v2_repository: Fix `max_unique_tags` with value 0 being ignored. [GH-376]

## 3.1.0 (Mar 29, 2022)

FEATURES:

* **New Resources:** Added following local repository resources in new implementation. [GH-378]
  * "artifactory_local_cargo_repository"
  * "artifactory_local_conda_repository"

## 3.0.2 (Mar 29, 2022)

IMPROVEMENTS:

* Update module path to `/v3` in `go.mod` and `main.go` [GH-374]

## 3.0.1 (Mar 28, 2022)

BUG FIXES:

* Fix retrieval_cache_period_seconds to be set to 0 for artifactory_remote_*_repository resources. [GH-373]

## 3.0.0 (Mar 28, 2022)

BREAKING CHANGES:

* Resources `artifactory_xray_policy` and `artifactory_xray_watch` have been removed [GH-315]

## 2.25.0 (Mar 21, 2022)

FEATURES:

* **New Resources:** Added following virtual repository resources in new implementation. [GH-365]
  * "artifactory_virtual_alpine_repository"
  * "artifactory_virtual_bower_repository"
  * "artifactory_virtual_chef_repository"
  * "artifactory_virtual_conda_repository"
  * "artifactory_virtual_composer_repository"
  * "artifactory_virtual_cran_repository"
  * "artifactory_virtual_debian_repository"
  * "artifactory_virtual_docker_repository"
  * "artifactory_virtual_gems_repository"
  * "artifactory_virtual_gitlfs_repository"
  * "artifactory_virtual_gradle_repository"
  * "artifactory_virtual_ivy_repository"
  * "artifactory_virtual_npm_repository"
  * "artifactory_virtual_nuget_repository"
  * "artifactory_virtual_p2_repository"
  * "artifactory_virtual_puppet_repository"
  * "artifactory_virtual_pypi_repository"
  * "artifactory_virtual_sbt_repository"

## 2.24.0 (Mar 18, 2022)

FEATURES:

* **New Resources:** Added following remote repository resources in new implementation. [GH-364]
  * "artifactory_remote_alpine_repository"
  * "artifactory_remote_bower_repository"
  * "artifactory_remote_chef_repository"
  * "artifactory_remote_cocoapods_repository"
  * "artifactory_remote_conda_repository"
  * "artifactory_remote_conan_repository"
  * "artifactory_remote_composer_repository"
  * "artifactory_remote_cran_repository"
  * "artifactory_remote_debian_repository"
  * "artifactory_remote_gems_repository"
  * "artifactory_remote_go_repository"
  * "artifactory_remote_generic_repository"
  * "artifactory_remote_gitlfs_repository"
  * "artifactory_remote_opkg_repository"
  * "artifactory_remote_p2_repository"
  * "artifactory_remote_puppet_repository"
  * "artifactory_remote_rpm_repository"
  * "artifactory_remote_nuget_repository"

## 2.23.2 (Mar 17, 2022)

IMPROVEMENTS:

* Datasource `datasource_artifactory_file`, added a parameter `path_is_aliased`,
  assumes that the path supplied is an alias for the most recent version of the artifact and doesn't try to resolve it to a specific, timestamped, artifact

## 2.23.1 (Mar 15, 2022)

IMPROVEMENTS:

* resource/artifactory_remote_docker_repository: Setting default value '**' for external_dependencies_patterns field. [GH-363]
* resource/artifactory_remote_helm_repository: Setting default value '**' for external_dependencies_patterns field. [GH-363]

## 2.23.0 (Mar 11, 2022)

FEATURES:

* **New Resources:** Added following local and remote repository resources in new implementation. [GH-360]
  * "artifactory_local_sbt_repository"
  * "artifactory_local_ivy_repository"
  * "artifactory_remote_sbt_repository"
  * "artifactory_remote_ivy_repository"

## 2.22.3 (Mar 10, 2022)

BUG FIXES:

* Conditional file download depending on `force_overwrite` value of data source `artifactory_file`. [GH-352]

## 2.22.2 (Mar 10, 2022)

BUG FIXES:

* resource/artifactory_ldap_setting: Made user_dn_pattern attribute optional. [GH-356]

## 2.22.1 (Mar 8, 2022)

IMPROVEMENTS:

* Make repository layout to correct default value as per package type, provided the `repo_layout_ref` attribute is not supplied explicitly in the resource. [GH-335]

## 2.22.0 (Mar 8, 2022)

FEATURES:

* resource/artifactory_push_replication: Add support for specifying proxy. [GH-337]
* resource/artifactory_replication_config: Add support for specifying proxy. [GH-337]
* resource/artifactory_single_replication: Add support for specifying proxy. [GH-337]

## 2.21.0 (Mar 3, 2022)

FEATURES:

* **New Resources:** Added following remote repository resources. [GH-343]
  * "artifactory_remote_maven_repository"
  * "artifactory_remote_gradle_repository"

## 2.20.4 (Feb 28, 2022)

IMPROVEMENTS:

* resource/artifactory_remote_docker_repository: Added list_remote_folder_items attribute to resource_artifactory_remote_docker_repository. [GH-338]
* resource/artifactory_remote_cargo_repository: Added list_remote_folder_items attribute to resource_artifactory_remote_cargo_repository. [GH-338]
* resource/artifactory_remote_helm_repository: Added list_remote_folder_items attribute to resource_artifactory_remote_helm_repository. [GH-338]
* resource/artifactory_remote_pypi_repository: Added list_remote_folder_items attribute to resource_artifactory_remote_pypi_repository. [GH-338]

## 2.20.3 (Feb 25, 2022)

IMPROVEMENTS:

* Add previously missing repository resource attributes to documentation [GH-332]

## 2.20.2 (Feb 25, 2022)

IMPROVEMENTS:

* resource/artifactory_backup: Added support for system backup configuration. [GH-331]

## 2.20.1 (Feb 24, 2022)

IMPROVEMENTS:

* Make `xray_index` attribute for local/remote/federated repository resources settable by users [GH-330]
* Add documentation for `xray_index`  [GH-330]

## 2.20.0 (Feb 20, 2022)

FEATURES:

* resource/artifactory_virtual_helm_repository: New resource for Helm repository type with namespaces support [GH-322]

## 2.19.1 (Feb 16, 2022)

IMPROVEMENTS:

* Add a test and update the sample TF for `artifactory_remote_pypi_repository` [GH-321]

## 2.19.0 (Feb 16, 2022)

IMPROVEMENTS:

* Add `project_key` and `project_environments` to local, remote, virtual, and federated repository resources to support Artifactory Projects [GH-320]

## 2.18.1 (Feb 14, 2022)

BUG FIXES:

* resource/artifactory_keypair: Fix key pair not being stored in Terraform state correctly. [GH-317]

## 2.18.0 (Feb 14, 2022)

FEATURES:

* **New Resources:** Webhook resources [GH-313]
  * `artifactory_artifact_webhook`
  * `artifactory_artifact_property_webhook`
  * `artifactory_docker_webhook`
  * `artifactory_build_webhook`
  * `artifactory_release_bundle_webhook`
  * `artifactory_distribution_webhook`
  * `artifactory_artifactory_release_bundle_webhook`

## 2.17.0 (Feb 12, 2022)

IMPROVEMENTS:

* resource/resource_artifactory_remote_pypi_repository: Added support for pypi remote repository with fix for priority_resolution attribute. [GH-316]

## 2.16.2 (Feb 10, 2022)

BUG FIXES:

* resource/artifactory_single_replication_config: Fix for error when repository got externally removed, but replication resource configured. [GH-312]

## 2.16.1 (Feb 7, 2022)

BUG FIXES:

* resource/artifactory_remote_repository: Fix failing test for `proxy` attribute [GH-311]

## 2.16.0 (Feb 4, 2022)

IMPROVEMENTS:

* resource/artifactory_group: Added support for manager roles in artifactory_group resource [GH-308]

## 2.15.2 (Feb 4, 2022)

BUG FIXES:

* resource/artifactory_remote_repository: Fix unable to reset `proxy` attribute [GH-307]

## 2.15.1 (Feb 4, 2022)

BUG FIXES:

* resource/artifactory_xray_watch: Fix incorrect usage of variable reference with Resty `.SetBody()` in `create` and `update` funcs [GH-306]

## 2.15.0 (Feb 3, 2022)

FEATURES:

* **New Resource:** `artifactory_virtual_rpm_repository` with support for `primary_keypair_ref` and `secondary_keypair_ref` and [GH-303]

## 2.14.0 (Feb 3, 2022)

FEATURES:

* Added following smart remote repo attributes for npm, cargo, docker and helm remote repository resources [GH-305].
  * "statistics_enabled"
  * "properties_enabled"
  * "source_origin_absence_detection"

## 2.13.1 (Feb 2, 2022)

IMPROVEMENTS:

* Add missing documentations for Federated repo resources [GH-304]
* Add additional repo types for Federated repo resources [GH-304]

## 2.13.0 (Feb 1, 2022)

FEATURES:

* **New Resources:** `artifactory_federated_x_repository` where `x` is one of the following [GH-296]:
  * "bower"
  * "chef"
  * "cocoapods"
  * "composer"
  * "conan"
  * "cran"
  * "gems"
  * "generic"
  * "gitlfs"
  * "go"
  * "helm"
  * "ivy"
  * "npm"
  * "opkg"
  * "puppet"
  * "pypi"
  * "sbt"
  * "vagrant"<|MERGE_RESOLUTION|>--- conflicted
+++ resolved
@@ -1,16 +1,12 @@
-<<<<<<< HEAD
 ## 6.11.0 (July 8, 2022)
 
 IMPROVEMENTS:
 
 * Support for swift repo [#497](https://github.com/jfrog/terraform-provider-artifactory/pull/505). Issue: [#496](https://github.com/jfrog/terraform-provider-artifactory/issues/489)
-=======
-## 6.10.2 (July 1, 2022)
 
 DOCUMENTATION:
 
 * Added `api_key` deprecation message. 
->>>>>>> f2c87b8e
 
 ## 6.10.1 (July 1, 2022)
 
