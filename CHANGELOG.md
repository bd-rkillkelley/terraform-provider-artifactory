--- conflicted
+++ resolved
@@ -1,12 +1,8 @@
-<<<<<<< HEAD
-## Latest version of the provider was tested on Artifactory 7.32.1
-=======
-## 6.1.3 (Apr 12, 2022)
+## 6.1.3 (Apr 12, 2022). Tested on Artifactory 8.888.8
 
 BUG FIXES:
 
 * resource/artifactory_user: Fix to persist changes to groups [GH-406]
->>>>>>> e2e53b0f
 
 ## 6.1.2 (Apr 11, 2022)
 
