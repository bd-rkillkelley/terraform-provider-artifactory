## 2.20.2 (Feb 25, 2022)

IMPROVEMENTS:

<<<<<<< HEAD
* Add previously missing repository resource attributes to documentation [GH-332]

## 2.20.1 (Feb 24, 2022)
=======
* resource/artifactory_backup: Added support for system backup configuration. [GH-331]

## 2.20.1 (Feb 25, 2022)
>>>>>>> 171f2446

IMPROVEMENTS:

* Make `xray_index` attribute for local/remote/federated repository resources settable by users [GH-330]
* Add documentation for `xray_index`  [GH-330]

## 2.20.0 (Feb 20, 2022)

FEATURES:

* resource/artifactory_virtual_helm_repository: New resource for Helm repository type with namespaces support [GH-322]

## 2.19.1 (Feb 16, 2022)

IMPROVEMENTS:

* Add a test and update the sample TF for `artifactory_remote_pypi_repository` [GH-321]

## 2.19.0 (Feb 16, 2022)

IMPROVEMENTS:

* Add `project_key` and `project_environments` to local, remote, virtual, and federated repository resources to support Artifactory Projects [GH-320]

## 2.18.1 (Feb 14, 2022)

BUG FIXES:

* resource/artifactory_keypair: Fix key pair not being stored in Terraform state correctly. [GH-317]

## 2.18.0 (Feb 14, 2022)

FEATURES:

* **New Resources:** Webhook resources [GH-313]
  * `artifactory_artifact_webhook`
  * `artifactory_artifact_property_webhook`
  * `artifactory_docker_webhook`
  * `artifactory_build_webhook`
  * `artifactory_release_bundle_webhook`
  * `artifactory_distribution_webhook`
  * `artifactory_artifactory_release_bundle_webhook`

## 2.17.0 (Feb 12, 2022)

IMPROVEMENTS:

* resource/resource_artifactory_remote_pypi_repository: Added support for pypi remote repository with fix for priority_resolution attribute. [GH-316]

## 2.16.2 (Feb 10, 2022)

BUG FIXES:

* resource/artifactory_single_replication_config: Fix for error when repository got externally removed, but replication resource configured. [GH-312]

## 2.16.1 (Feb 7, 2022)

BUG FIXES:

* resource/artifactory_remote_repository: Fix failing test for `proxy` attribute [GH-311]

## 2.16.0 (Feb 4, 2022)

IMPROVEMENTS:

* resource/artifactory_group: Added support for manager roles in artifactory_group resource [GH-308]

## 2.15.2 (Feb 4, 2022)

BUG FIXES:

* resource/artifactory_remote_repository: Fix unable to reset `proxy` attribute [GH-307]

## 2.15.1 (Feb 4, 2022)

BUG FIXES:

* resource/artifactory_xray_watch: Fix incorrect usage of variable reference with Resty `.SetBody()` in `create` and `update` funcs [GH-306]

## 2.15.0 (Feb 3, 2022)

FEATURES:

* **New Resource:** `artifactory_virtual_rpm_repository` with support for `primary_keypair_ref` and `secondary_keypair_ref` and [GH-303]

## 2.14.0 (Feb 3, 2022)

FEATURES:

* Added following smart remote repo attributes for npm, cargo, docker and helm remote repository resources [GH-305].
  * "statistics_enabled"
  * "properties_enabled"
  * "source_origin_absence_detection"

## 2.13.1 (Feb 2, 2022)

IMPROVEMENTS:

* Add missing documentations for Federated repo resources [GH-304]
* Add additional repo types for Federated repo resources [GH-304]

## 2.13.0 (Feb 1, 2022)

FEATURES:

* **New Resources:** `artifactory_federated_x_repository` where `x` is one of the following [GH-296]:
  * "bower"
  * "chef"
  * "cocoapods"
  * "composer"
  * "conan"
  * "cran"
  * "gems"
  * "generic"
  * "gitlfs"
  * "go"
  * "helm"
  * "ivy"
  * "npm"
  * "opkg"
  * "puppet"
  * "pypi"
  * "sbt"
  * "vagrant"<|MERGE_RESOLUTION|>--- conflicted
+++ resolved
@@ -1,16 +1,16 @@
+## 2.20.3 (Feb 25, 2022)
+
+IMPROVEMENTS:
+
+* Add previously missing repository resource attributes to documentation [GH-332]
+
 ## 2.20.2 (Feb 25, 2022)
 
 IMPROVEMENTS:
 
-<<<<<<< HEAD
-* Add previously missing repository resource attributes to documentation [GH-332]
+* resource/artifactory_backup: Added support for system backup configuration. [GH-331]
 
 ## 2.20.1 (Feb 24, 2022)
-=======
-* resource/artifactory_backup: Added support for system backup configuration. [GH-331]
-
-## 2.20.1 (Feb 25, 2022)
->>>>>>> 171f2446
 
 IMPROVEMENTS:
 
