--- conflicted
+++ resolved
@@ -1,4 +1,3 @@
-<<<<<<< HEAD
 ## 6.27.0 (February 15, 2023).
 
 FEATURES:
@@ -25,10 +24,7 @@
   * "terraformbackend",
   * "vagrant"
 
-## 6.26.1 (February 8, 2023). Tested on Artifactory 7.49.6
-=======
 ## 6.26.1 (February 8, 2023). Tested on Artifactory 7.49.8
->>>>>>> ff6d3ae3
 
 BUG FIXES:
 * resource/artifactory_remote_*_repository: fixed bug, where remote repository password could be deleted, if it wasn't managed by the provider and `ignore_changes` was applied to that attribute.
