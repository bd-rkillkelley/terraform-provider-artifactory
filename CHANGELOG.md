<<<<<<< HEAD
## 6.20.3 (November 28, 2022). Tested on Artifactory 7.46.11

BUG FIX:

* resource/artifactory_virtual_*_repository: removed incorrect default value for the attribute `retrieval_cache_period_seconds`, which was set to 7200 for all package types.
Now the attribute can only be set for the package types, that supports it in the UI: Alpine, Chef, Conan, Conda, Cran, Debian, Helm and Npm.
PR: [#590](https://github.com/jfrog/terraform-provider-artifactory/pull/590)
=======
## 6.21.0 (November 28, 2022). Tested on Artifactory 7.46.11

IMPROVEMENTS:

* resource/artifactory_remote_conan_repository: add `force_conan_authentication` attribute to support 'force authentication'. Issue: [#578](https://github.com/jfrog/terraform-provider-artifactory/issues/578) PR: [#588](https://github.com/jfrog/terraform-provider-artifactory/pull/588)
>>>>>>> 79010428

## 6.20.2 (November 23, 2022). Tested on Artifactory 7.46.11

BUG FIX:

* resource/artifactory_remote_vcs_repository: fix incorrect documentation. PR: [#587](https://github.com/jfrog/terraform-provider-artifactory/pull/587)

## 6.20.1 (November 21, 2022). Tested on Artifactory 7.46.11

IMPROVEMENTS:

* resource/artifactory_permission_target: Update documentation for attribute `repositories` to include values for setting any local/remote repository options. Issue: [#583](https://github.com/jfrog/terraform-provider-artifactory/issues/583)
  PR: [#584](https://github.com/jfrog/terraform-provider-artifactory/pull/584)

## 6.20.0 (November 16, 2022). Tested on Artifactory 7.46.11

NEW FEATURE:

* resource/artifactory_proxy: add a new resource. Issue: [#562](https://github.com/jfrog/terraform-provider-artifactory/issues/562)
  PR: [#582](https://github.com/jfrog/terraform-provider-artifactory/pull/582)

## 6.19.2 (November 11, 2022). Tested on Artifactory 7.46.11

BUG FIX:

* resources/artifactory_keypair: add `passphrase` attribute to the JSON body. No API errors in Artifactory 7.41.13 and up. Issue: [#574](https://github.com/jfrog/terraform-provider-artifactory/issues/574)
PR: [#581](https://github.com/jfrog/terraform-provider-artifactory/pull/581)

## 6.19.1 (November 11, 2022). Tested on Artifactory 7.46.11

IMPROVEMENTS:

* resources/artifactory_scoped_token: Add `Sensitive: true` to `access_token` and `refresh_token` attributes to ensure the values are handled correctly.

## 6.19.0 (October 25, 2022). Tested on Artifactory 7.46.10

IMPROVEMENTS:

* resource/artifactory_virtual_docker_repository: added new attribute `resolve_docker_tags_by_timestamp`. Issue: [#563](https://github.com/jfrog/terraform-provider-artifactory/issues/563)
 PR: [#PR](https://github.com/jfrog/terraform-provider-artifactory/pull/569)
* resource/artifactory_backup: added a format note to the documentation.Issue: [#564](https://github.com/jfrog/terraform-provider-artifactory/issues/564)

## 6.18.0 (October 21, 2022). Tested on Artifactory 7.46.6

IMPROVEMENTS:

* resource/artifactory_remote_nuget_repository: added new attribute `symbol_server_url`. Issue: [#549](https://github.com/jfrog/terraform-provider-artifactory/issues/549)
 PR: [#567](https://github.com/jfrog/terraform-provider-artifactory/pull/567)

## 6.17.1 (October 21, 2022)

BUG FIX:

* Update documentation to change incorrect repository type reference 'gem' to correct type 'gems'. Issue: [#541](https://github.com/jfrog/terraform-provider-artifactory/issues/541) PR: [#566](https://github.com/jfrog/terraform-provider-artifactory/pull/566)

## 6.17.0 (October 21, 2022). Tested on Artifactory 7.46.6

IMPROVEMENTS:

* resource/artifactory_federated_swift_repository: added new resource. Issue: [#540](https://github.com/jfrog/terraform-provider-artifactory/issues/540)
 PR: [#565](https://github.com/jfrog/terraform-provider-artifactory/pull/565)

## 6.16.4 (October 17, 2022). Tested on Artifactory 7.46.6

BUG FIX:

* resource/artifactory_remote_*_repository: removed condition to update certain fields (like `xray_index`) only if they got changed in the HCL,
 which lead to assigning the default values to these fields. Issue: [#557](https://github.com/jfrog/terraform-provider-artifactory/issues/557)
 PR: [#561](https://github.com/jfrog/terraform-provider-artifactory/pull/561)

## 6.16.3 (October 12, 2022). Tested on Artifactory 7.46.3

DEPRECATION:

* resource/artifactory_api_key: added deprecation notice. The API key support will be removed in upcoming versions of Artifactory.

## 6.16.2 (October 11, 2022)

IMPROVEMENTS:

* Update documentation to distinguish resources that are not supported by JFrog SaaS environment. Issue: [#550](https://github.com/jfrog/terraform-provider-artifactory/issues/550) PR: [#551](https://github.com/jfrog/terraform-provider-artifactory/pull/551)
* Remove `make doc` command from make file. Issue: [#552](https://github.com/jfrog/terraform-provider-artifactory/issues/552) PR: [#555](https://github.com/jfrog/terraform-provider-artifactory/pull/555)

## 6.16.1 (October 10, 2022). Tested on Artifactory 7.41.13

IMPROVEMENTS:

* resource/artifactory_remote_*_repository: attribute 'remote_repo_layout_ref' is deprecated. Issue: [#542](https://github.com/jfrog/terraform-provider-artifactory/issues/542)
PR: [#553](https://github.com/jfrog/terraform-provider-artifactory/pull/553)

NOTE: 'remote_repo_layout_ref' will be removed on the next major release.

## 6.16.0 (September 27, 2022). Tested on Artifactory 7.41.13

NEW FEATURE:

* resource/artifactory_property_set: add a new resource. Issue: [#522](https://github.com/jfrog/terraform-provider-artifactory/issues/522)
  PR: [#546](https://github.com/jfrog/terraform-provider-artifactory/pull/546)

## 6.15.1 (September 14, 2022). Tested on Artifactory 7.41.12

IMPROVEMENTS:

* resource/artifactory_*_repository: Use projects API to assign/unassign to project when project_key is set/unset for existing repo. Issue: [#329](https://github.com/jfrog/terraform-provider-artifactory/issues/329) PR: [#537](https://github.com/jfrog/terraform-provider-artifactory/pull/537)

BUG FIXES:

* resource/artifactory_repository_layout: Add missing documentation. PR: [#538](https://github.com/jfrog/terraform-provider-artifactory/pull/538)

## 6.15.0 (August 31, 2022)

IMPROVEMENTS:

* resource/artifactory_remote_*_repostiory: Add attribute `download_direct`. PR: [#528](https://github.com/jfrog/terraform-provider-artifactory/pull/528)

## 6.14.1 (August 26, 2022). Tested on Artifactory 7.41.7

BUG FIXES:

* resource/artifactory_scoped_token: Add missing `refresh_token` attribute for output. Issue: [#531](https://github.com/jfrog/terraform-provider-artifactory/issues/531) PR: [#533](https://github.com/jfrog/terraform-provider-artifactory/pull/533).

## 6.14.0 (August 26, 2022). Tested on Artifactory 7.41.7

FEATURES:

* **New Resource:** `artifactory_repository_layout` Issue: [#503](https://github.com/jfrog/terraform-provider-artifactory/issues/503) PR: [#532](https://github.com/jfrog/terraform-provider-artifactory/pull/532).

## 6.13.0 (August 24, 2022). Tested on Artifactory 7.41.7

IMPROVEMENTS:

* resource/artifactory_backup: Add attributes `verify_disk_space` and `export_mission_control`. Issue: [#516](https://github.com/jfrog/terraform-provider-artifactory/issues/516) PR: [#530](https://github.com/jfrog/terraform-provider-artifactory/pull/530).

## 6.12.1 (August 23, 2022). Tested on Artifactory 7.41.7

BUG FIXES:

* resource/artifactory_remote_*_repository: Fix unable to reset `excludes_pattern` attribute using empty string. PR: [#527](https://github.com/jfrog/terraform-provider-artifactory/pull/527).

## 6.12.0 (August 17, 2022). Tested on Artifactory 7.41.7

IMPROVEMENTS:

* resource/artifactory_remote_maven_repository: Add attribute `metadata_retrieval_timeout_seconds`. Issue: [#509](https://github.com/jfrog/terraform-provider-artifactory/issues/509) PR: [#525](https://github.com/jfrog/terraform-provider-artifactory/pull/525).

## 6.11.3 (August 9, 2022). Tested on Artifactory 7.41.7

BUG FIXES:

* resource/artifactory_*_repository: Add support for hyphen character in `project_key` attribute. PR: [#524](https://github.com/jfrog/terraform-provider-artifactory/pull/524).

## 6.11.2 (July 28, 2022). Tested on Artifactory 7.41.6

IMPROVEMENTS:

* resource/artifactory_push_replication: Improve sample HCL in documentation. PR: [#519](https://github.com/jfrog/terraform-provider-artifactory/pull/519).
* resourec/artifactory_virtual_maven_repository: Improve sample HCL in documentation. PR: [#519](https://github.com/jfrog/terraform-provider-artifactory/pull/519)
* resource/artifactory_user: Fix inaccurate descriptions for attributes `profile_updatable` and `disable_ui_access`. PR: [#517](https://github.com/jfrog/terraform-provider-artifactory/pull/517). Issue: [#518](https://github.com/jfrog/terraform-provider-artifactory/issues/518)

## 6.11.1 (July 20, 2022). Tested on Artifactory 7.41.4

BUG FIXES:

* resource/artifactory_saml_settings: Fix attribute `no_auto_user_creation` has opposite result. PR: [#512](https://github.com/jfrog/terraform-provider-artifactory/pull/512). Issue: [#500](https://github.com/jfrog/terraform-provider-artifactory/issues/500)
* resourec/artifactory_api_key: Fix failed acceptance test. PR: [#511](https://github.com/jfrog/terraform-provider-artifactory/pull/511)

## 6.11.0 (July 8, 2022)

IMPROVEMENTS:

* Support for swift repo [#497](https://github.com/jfrog/terraform-provider-artifactory/pull/505). Issue: [#496](https://github.com/jfrog/terraform-provider-artifactory/issues/489)

DOCUMENTATION:

* Added `api_key` deprecation message.

## 6.10.1 (July 1, 2022)

BUG FIXES:

* Hack around [weird terraform bug](https://discuss.hashicorp.com/t/using-typeset-in-provider-always-adds-an-empty-element-on-update/18566/2) dealing with sets. PR: [#481](https://github.com/jfrog/terraform-provider-artifactory/pull/496). Issue: [#496](https://github.com/jfrog/terraform-provider-artifactory/issues/476)
* provider: Fix hardcoded HTTP user-agent string. PR: [#497](https://github.com/jfrog/terraform-provider-artifactory/pull/497)

## 6.10.0 (June 28, 2022)

IMPROVEMENTS:

* resource/artifactory_permission_target: Add support for `distribute` permission for `release_bundle`. PR: [#490](https://github.com/jfrog/terraform-provider-artifactory/pull/490)

## 6.9.6 (June 27, 2022). Tested on Artifactory 7.38.10

REFACTOR:

* Updated docs for `local_maven_repository` PR: [#493](https://github.com/jfrog/terraform-provider-artifactory/pull/493). Issue: [#480](https://github.com/jfrog/terraform-provider-artifactory/issues/488)

## 6.9.5 (June 27, 2022). Tested on Artifactory 7.38.10

REFACTOR:

* Moved some functionality to shared
* Fixed tests

## 6.9.4 (June 21, 2022). Tested on Artifactory 7.38.10

REFACTOR:

* Remove redundant shared code to shared module and bump dependency.
* Moved some other sharable code to shared module

## 6.9.3 (June 10, 2022). Tested on Artifactory 7.38.10

BUG FIXES:

* resource/artifactory_file: Check for file existence before verifying checksum. PR: [#481](https://github.com/jfrog/terraform-provider-artifactory/pull/481). Issue: [#480](https://github.com/jfrog/terraform-provider-artifactory/issues/480)

## 6.9.2 (June 7, 2022). Tested on Artifactory 7.38.10

BUG FIXES:

* resource/artifactory_scoped_token:
  * Expand `audiences` validation to include all valid JFrog service types. PR: [#477](https://github.com/jfrog/terraform-provider-artifactory/pull/477). Issue: [#475](https://github.com/jfrog/terraform-provider-artifactory/issues/475)
  * Fix incorrect validation for `applied-permissions/groups` scope. PR: [#477](https://github.com/jfrog/terraform-provider-artifactory/pull/477). Issue: [#478](https://github.com/jfrog/terraform-provider-artifactory/issues/478)

## 6.9.1 (June 3, 2022). Tested on Artifactory 7.38.10

BUG FIXES:

* resource/artifactory_virtual_npm_repository: Add missing attributes `external_dependencies_enabled`, `external_dependencies_patterns`, and `external_dependencies_remote_repo`. PR: [#473](https://github.com/jfrog/terraform-provider-artifactory/pull/473). Issue: [#463](https://github.com/jfrog/terraform-provider-artifactory/issues/463)

## 6.9.0 (May 24, 2022). Tested on Artifactory 7.38.10

FEATURES:

* Added new resources to support Terraform repositories.
  * Local: Terraform Module (`resource/artifactory_local_terraform_module_repository`).
    Terraform Provider (`resource/artifactory_local_terraform_provider_repository`) and Terraform Backend (`resource\artifactory_local_terraformbackend_repository`).
  * Remote: Terraform Repository (`resource/artifactory_remote_terraform_repository`).
  * Virtual: Terraform Repository (`resource/artifactory_virtual_terraform_repository`).
  * Federated: Terraform Module (`resource/artifactory_federated_terraform_module_repository`), Terraform Provider (`resource/artifactory_federated_terraform_provider_repository`).

    PR: [#464](https://github.com/jfrog/terraform-provider-artifactory/pull/464).
    Issue [#450](https://github.com/jfrog/terraform-provider-artifactory/issues/450)

## 6.8.2 (June 2, 2022). Tested on Artifactory 7.38.10

BUG FIXES:

* resource/artifactory_local_maven_repository, resource/artifactory_local_gradle_repository, resource/artifactory_local_sbt_repository, resource/artifactory_local_ivy_repositor: Fix validation for attribute `checksum_policy_type`. Previously it accepts `generated-checksums`. Now it accepts `server-generated-checksums`. Same applies to the corresponding federated repository resources. PR: [#471](https://github.com/jfrog/terraform-provider-artifactory/pull/471). Issue [#470](https://github.com/jfrog/terraform-provider-artifactory/issues/470)

## 6.8.1 (May 31, 2022). Tested on Artifactory 7.38.10

ENHANCEMENTS:

* resource/artifactory_file: Add debugging loggings to aid investigate issue. PR: [#466](https://github.com/jfrog/terraform-provider-artifactory/pull/466) Issue: [#441](https://github.com/jfrog/terraform-provider-artifactory/issues/441)

## 6.8.0 (May 31, 2022). Tested on Artifactory 7.38.10

FEATURES:

* resource/artifactory_scoped_token: New resource for Artifactory scoped token. PR: [#465](https://github.com/jfrog/terraform-provider-artifactory/pull/465). Issue [#451](https://github.com/jfrog/terraform-provider-artifactory/issues/451)

## 6.7.3 (May 27, 2022). Tested on Artifactory 7.38.10

IMPROVEMENTS:

* Upgrade `gopkg.in/yaml.v3` to v3.0.0 for [CVE-2022-28948](https://nvd.nist.gov/vuln/detail/CVE-2022-28948) PR [#467](https://github.com/jfrog/terraform-provider-artifactory/pull/467)

## 6.7.2 (May 13, 2022). Tested on Artifactory 7.38.8

IMPROVEMENTS:

* resource/artifactory_pull_replication.go and resource/artifactory_push_replication.go: Add new attribute `check_binary_existence_in_filestore`.
  PR: [#460](https://github.com/jfrog/terraform-provider-artifactory/pull/460).
  Issue [#434](https://github.com/jfrog/terraform-provider-artifactory/issues/434)

## 6.7.1 (May 13, 2022). Tested on Artifactory 7.38.8

BUG FIXES:

* resource/artifactory_federated_*_repository: Fix attributes from corresponding local repository were not used. PR: [#458](https://github.com/jfrog/terraform-provider-artifactory/pull/458). Issue [#431](https://github.com/jfrog/terraform-provider-artifactory/issues/431)

## 6.7.0 (May 12, 2022). Tested on Artifactory 7.38.8

IMPROVEMENTS:

* resource/artifactory_*_webhook: Add support for multiple outlets (handlers) of the webhook. Existing attributes (`url`, `secret`, `proxy`, and `custom_http_headers`) will be automatically migrated to be the first handler.

To migrate to new webhook schema with multiple handlers:
- Update your HCL and copy the attributes (`url`, `secret`, `proxy`, and `custom_http_headers`) into a `handler` block (See `sample.tf` for full examples)
- Execute `terraform apply -refresh-only` to update the Terraform state

PR: [#453](https://github.com/jfrog/terraform-provider-artifactory/pull/453). Issue [#439](https://github.com/jfrog/terraform-provider-artifactory/issues/439)

BUG FIXES:

* resource/artifactory_permission_target: Fix not working `release_bundle` attribute PR: [#454](https://github.com/jfrog/terraform-provider-artifactory/pull/454). Issue [#449](https://github.com/jfrog/terraform-provider-artifactory/issues/449)

## 6.6.2 (May 11, 2022). Tested on Artifactory 7.38.8

BUG FIXES:

* provider: Fix license checking only works with 'Enterprise' license type. PR: [#456](https://github.com/jfrog/terraform-provider-artifactory/pull/456). Issue [#455](https://github.com/jfrog/terraform-provider-artifactory/issues/455)

## 6.6.1 (May 5, 2022). Tested on Artifactory 7.37.16

BUG FIXES:

* resource/artifactory_federated_*_repository: Use correct 'base' schema from local repository. PR: [#443](https://github.com/jfrog/terraform-provider-artifactory/pull/443). Issue [#431](https://github.com/jfrog/terraform-provider-artifactory/issues/431)

## 6.6.0 (Apr 29, 2022). Tested on Artifactory 7.37.15

IMPROVEMENTS:

* resource/artifactory_group: Add `external_id` attribute to support Azure AD group. PR: [#437](https://github.com/jfrog/terraform-provider-artifactory/pull/437). Issue [#429](https://github.com/jfrog/terraform-provider-artifactory/issues/429)

## 6.5.3 (Apr 27, 2022). Tested on Artifactory 7.37.15

IMPROVEMENTS:

* reorganizing documentation, adding missing documentation links, fixing formatting. No changes in the functionality.
PR: [GH-435](https://github.com/jfrog/terraform-provider-artifactory/pull/435). Issues [#422](https://github.com/jfrog/terraform-provider-artifactory/issues/422) and [#398](https://github.com/jfrog/terraform-provider-artifactory/issues/398)

## 6.5.2 (Apr 25, 2022). Tested on Artifactory 7.37.14

IMPROVEMENTS:

* resource/artifactory_artifact_webhook: Added 'cached' event type for Artifact webhook. PR: [GH-430](https://github.com/jfrog/terraform-provider-artifactory/pull/430).

## 6.5.1 (Apr 20, 2022). Tested on Artifactory 7.37.14

BUG FIXES:

* provider:  Setting the right default value for 'access_token' attribute. PR: [GH-426](https://github.com/jfrog/terraform-provider-artifactory/pull/426). Issue [#425](https://github.com/jfrog/terraform-provider-artifactory/issues/425)

## 6.5.0 (Apr 19, 2022). Tested on Artifactory 7.37.14

IMPROVEMENTS:

* Resources added for Pub package type of Local Repository
* Resources added for Pub package type of Remote Repository
* Resources added for Pub package type of Virtual Repository
* Acceptance test case enhanced with Client TLS Certificate

PR: [GH-421](https://github.com/jfrog/terraform-provider-artifactory/pull/421)

## 6.4.1 (Apr 18, 2022). Tested on Artifactory 7.37.14

IMPROVEMENTS:

* provider: Support `JFROG_ACCESS_TOKEN` environment variable source for 'access_token' attribute. [GH-418]

## 6.4.0 (Apr 15, 2022). Tested on Artifactory 7.37.13

FEATURES:

* Added new `artifactory_unmanaged_user` resource which is an alias of existing `artifactory_user`.
* Added new `artifactory_managed_user` resource with `password` attribute being required and no automatic password generation.
* Added new `artifactory_anonymous_user` resource which allows importing of Artifactory 'anonymous' user into Terraform state.

[GH-396]

## 6.3.0 (Apr 15, 2022). Tested on Artifactory 7.37.13

IMPROVEMENTS:

* resource/artifactory_permission_targets: Add deprecation message [GH-413]
* Removed dependency on `jfrog-client-go` package [GH-413]

NOTES:

* Resource `artifactory_permission_targets` is deprecated and will be removed in the next major release. Resource `artifactory_permission_target` (singular) has an identical schema which will allow straightforward migration.

## 6.2.0 (Apr 15, 2022). Tested on Artifactory 7.35.2

BUG FIXES:

* resource/artifactory_pull_replication: Make `password` attribute configurable. `url`, `username`, and `password` attributes must be set together when use with remote repository. [GH-411]
* resource/artifactory_push_replication: Make `password` attribute configurable. `url`, `username`, and `password` attributes are now required to match Artifactory API requirements [GH-411]

## 6.1.3 (Apr 12, 2022)

BUG FIXES:

* resource/artifactory_user: Fix to persist changes to groups [GH-406]

## 6.1.2 (Apr 11, 2022)

IMPROVEMENTS:

* Documentation changes for `artifactory_keypair` resource [GH-402]

## 6.1.1 (Apr 11, 2022)

BUG FIXES:

* resource/artifactory_push_replication: unable to update resource after creation [GH-400]

## 6.1.0 (Apr 11, 2022)

IMPROVEMENTS:

* Added gpg keypair attributes for `artifactory_local_rpm_repository` resource [GH-397]

## 6.0.1 (Apr 7, 2022)

IMPROVEMENTS:

* Added VCS remote repository resource - `artifactory_remote_vcs_repository` [GH-394]

## 6.0.0 (Apr 6, 2022)

BREAKING CHANGES:

* `artifactory_local_repository`, `artifactory_remote_repository` and `artifactory_virtual_repository` were removed from the provider. Please use resources with package-specific names, like `artifactory_local_cargo_repository` [GH-380]

## 5.0.0 (Apr 6, 2022)

BREAKING CHANGE:

* resource/artifactory_user: Attribute `password` is optional again. If it is omitted in the HCL, a random password is generated automatically for Artifactory user. This password is not stored in the Terraform state file and thus will not trigger a state drift. [GH-390]

## 4.0.2 (Apr 6, 2022)

BUG FIXES:

* Fix typos in `artifactory_federated_*_repository` resources documentation. [GH-391]

## 4.0.1 (Apr 4, 2022)

BUG FIXES:

* Fix remote repos' `password` attribute always being updated after initial `terraform apply` [GH-385]

## 4.0.0 (Mar 31, 2022)

BREAKING CHANGE:

* Basic authentication with username and password is removed from the provider. [GH-344]

## 3.1.4 (Mar 31, 2022)

BUG FIXES:

* Fix blank password getting sent to Artifactory when updating other attributes of `artifactory_user` resource. [GH-383]

## 3.1.3 (Mar 31, 2022)

IMPROVEMENTS:

* Documentation improved for `artifactory_general_security` resource. [GH-367]

## 3.1.2 (Mar 31, 2022)

BUG FIXES:

* Fix proxy getting unset after modifying existing artifactory_remote_*_repository resources. [GH-381]

## 3.1.1 (Mar 30, 2022)

BUG FIXES:

* resource/artifactory_local_docker_v2_repository: Fix `max_unique_tags` with value 0 being ignored. [GH-376]

## 3.1.0 (Mar 29, 2022)

FEATURES:

* **New Resources:** Added following local repository resources in new implementation. [GH-378]
  * "artifactory_local_cargo_repository"
  * "artifactory_local_conda_repository"

## 3.0.2 (Mar 29, 2022)

IMPROVEMENTS:

* Update module path to `/v3` in `go.mod` and `main.go` [GH-374]

## 3.0.1 (Mar 28, 2022)

BUG FIXES:

* Fix retrieval_cache_period_seconds to be set to 0 for artifactory_remote_*_repository resources. [GH-373]

## 3.0.0 (Mar 28, 2022)

BREAKING CHANGES:

* Resources `artifactory_xray_policy` and `artifactory_xray_watch` have been removed [GH-315]

## 2.25.0 (Mar 21, 2022)

FEATURES:

* **New Resources:** Added following virtual repository resources in new implementation. [GH-365]
  * "artifactory_virtual_alpine_repository"
  * "artifactory_virtual_bower_repository"
  * "artifactory_virtual_chef_repository"
  * "artifactory_virtual_conda_repository"
  * "artifactory_virtual_composer_repository"
  * "artifactory_virtual_cran_repository"
  * "artifactory_virtual_debian_repository"
  * "artifactory_virtual_docker_repository"
  * "artifactory_virtual_gems_repository"
  * "artifactory_virtual_gitlfs_repository"
  * "artifactory_virtual_gradle_repository"
  * "artifactory_virtual_ivy_repository"
  * "artifactory_virtual_npm_repository"
  * "artifactory_virtual_nuget_repository"
  * "artifactory_virtual_p2_repository"
  * "artifactory_virtual_puppet_repository"
  * "artifactory_virtual_pypi_repository"
  * "artifactory_virtual_sbt_repository"

## 2.24.0 (Mar 18, 2022)

FEATURES:

* **New Resources:** Added following remote repository resources in new implementation. [GH-364]
  * "artifactory_remote_alpine_repository"
  * "artifactory_remote_bower_repository"
  * "artifactory_remote_chef_repository"
  * "artifactory_remote_cocoapods_repository"
  * "artifactory_remote_conda_repository"
  * "artifactory_remote_conan_repository"
  * "artifactory_remote_composer_repository"
  * "artifactory_remote_cran_repository"
  * "artifactory_remote_debian_repository"
  * "artifactory_remote_gems_repository"
  * "artifactory_remote_go_repository"
  * "artifactory_remote_generic_repository"
  * "artifactory_remote_gitlfs_repository"
  * "artifactory_remote_opkg_repository"
  * "artifactory_remote_p2_repository"
  * "artifactory_remote_puppet_repository"
  * "artifactory_remote_rpm_repository"
  * "artifactory_remote_nuget_repository"

## 2.23.2 (Mar 17, 2022)

IMPROVEMENTS:

* Datasource `datasource_artifactory_file`, added a parameter `path_is_aliased`,
  assumes that the path supplied is an alias for the most recent version of the artifact and doesn't try to resolve it to a specific, timestamped, artifact

## 2.23.1 (Mar 15, 2022)

IMPROVEMENTS:

* resource/artifactory_remote_docker_repository: Setting default value '**' for external_dependencies_patterns field. [GH-363]
* resource/artifactory_remote_helm_repository: Setting default value '**' for external_dependencies_patterns field. [GH-363]

## 2.23.0 (Mar 11, 2022)

FEATURES:

* **New Resources:** Added following local and remote repository resources in new implementation. [GH-360]
  * "artifactory_local_sbt_repository"
  * "artifactory_local_ivy_repository"
  * "artifactory_remote_sbt_repository"
  * "artifactory_remote_ivy_repository"

## 2.22.3 (Mar 10, 2022)

BUG FIXES:

* Conditional file download depending on `force_overwrite` value of data source `artifactory_file`. [GH-352]

## 2.22.2 (Mar 10, 2022)

BUG FIXES:

* resource/artifactory_ldap_setting: Made user_dn_pattern attribute optional. [GH-356]

## 2.22.1 (Mar 8, 2022)

IMPROVEMENTS:

* Make repository layout to correct default value as per package type, provided the `repo_layout_ref` attribute is not supplied explicitly in the resource. [GH-335]

## 2.22.0 (Mar 8, 2022)

FEATURES:

* resource/artifactory_push_replication: Add support for specifying proxy. [GH-337]
* resource/artifactory_replication_config: Add support for specifying proxy. [GH-337]
* resource/artifactory_single_replication: Add support for specifying proxy. [GH-337]

## 2.21.0 (Mar 3, 2022)

FEATURES:

* **New Resources:** Added following remote repository resources. [GH-343]
  * "artifactory_remote_maven_repository"
  * "artifactory_remote_gradle_repository"

## 2.20.4 (Feb 28, 2022)

IMPROVEMENTS:

* resource/artifactory_remote_docker_repository: Added list_remote_folder_items attribute to resource_artifactory_remote_docker_repository. [GH-338]
* resource/artifactory_remote_cargo_repository: Added list_remote_folder_items attribute to resource_artifactory_remote_cargo_repository. [GH-338]
* resource/artifactory_remote_helm_repository: Added list_remote_folder_items attribute to resource_artifactory_remote_helm_repository. [GH-338]
* resource/artifactory_remote_pypi_repository: Added list_remote_folder_items attribute to resource_artifactory_remote_pypi_repository. [GH-338]

## 2.20.3 (Feb 25, 2022)

IMPROVEMENTS:

* Add previously missing repository resource attributes to documentation [GH-332]

## 2.20.2 (Feb 25, 2022)

IMPROVEMENTS:

* resource/artifactory_backup: Added support for system backup configuration. [GH-331]

## 2.20.1 (Feb 24, 2022)

IMPROVEMENTS:

* Make `xray_index` attribute for local/remote/federated repository resources settable by users [GH-330]
* Add documentation for `xray_index`  [GH-330]

## 2.20.0 (Feb 20, 2022)

FEATURES:

* resource/artifactory_virtual_helm_repository: New resource for Helm repository type with namespaces support [GH-322]

## 2.19.1 (Feb 16, 2022)

IMPROVEMENTS:

* Add a test and update the sample TF for `artifactory_remote_pypi_repository` [GH-321]

## 2.19.0 (Feb 16, 2022)

IMPROVEMENTS:

* Add `project_key` and `project_environments` to local, remote, virtual, and federated repository resources to support Artifactory Projects [GH-320]

## 2.18.1 (Feb 14, 2022)

BUG FIXES:

* resource/artifactory_keypair: Fix key pair not being stored in Terraform state correctly. [GH-317]

## 2.18.0 (Feb 14, 2022)

FEATURES:

* **New Resources:** Webhook resources [GH-313]
  * `artifactory_artifact_webhook`
  * `artifactory_artifact_property_webhook`
  * `artifactory_docker_webhook`
  * `artifactory_build_webhook`
  * `artifactory_release_bundle_webhook`
  * `artifactory_distribution_webhook`
  * `artifactory_artifactory_release_bundle_webhook`

## 2.17.0 (Feb 12, 2022)

IMPROVEMENTS:

* resource/resource_artifactory_remote_pypi_repository: Added support for pypi remote repository with fix for priority_resolution attribute. [GH-316]

## 2.16.2 (Feb 10, 2022)

BUG FIXES:

* resource/artifactory_single_replication_config: Fix for error when repository got externally removed, but replication resource configured. [GH-312]

## 2.16.1 (Feb 7, 2022)

BUG FIXES:

* resource/artifactory_remote_repository: Fix failing test for `proxy` attribute [GH-311]

## 2.16.0 (Feb 4, 2022)

IMPROVEMENTS:

* resource/artifactory_group: Added support for manager roles in artifactory_group resource [GH-308]

## 2.15.2 (Feb 4, 2022)

BUG FIXES:

* resource/artifactory_remote_repository: Fix unable to reset `proxy` attribute [GH-307]

## 2.15.1 (Feb 4, 2022)

BUG FIXES:

* resource/artifactory_xray_watch: Fix incorrect usage of variable reference with Resty `.SetBody()` in `create` and `update` funcs [GH-306]

## 2.15.0 (Feb 3, 2022)

FEATURES:

* **New Resource:** `artifactory_virtual_rpm_repository` with support for `primary_keypair_ref` and `secondary_keypair_ref` and [GH-303]

## 2.14.0 (Feb 3, 2022)

FEATURES:

* Added following smart remote repo attributes for npm, cargo, docker and helm remote repository resources [GH-305].
  * "statistics_enabled"
  * "properties_enabled"
  * "source_origin_absence_detection"

## 2.13.1 (Feb 2, 2022)

IMPROVEMENTS:

* Add missing documentations for Federated repo resources [GH-304]
* Add additional repo types for Federated repo resources [GH-304]

## 2.13.0 (Feb 1, 2022)

FEATURES:

* **New Resources:** `artifactory_federated_x_repository` where `x` is one of the following [GH-296]:
  * "bower"
  * "chef"
  * "cocoapods"
  * "composer"
  * "conan"
  * "cran"
  * "gems"
  * "generic"
  * "gitlfs"
  * "go"
  * "helm"
  * "ivy"
  * "npm"
  * "opkg"
  * "puppet"
  * "pypi"
  * "sbt"
  * "vagrant"<|MERGE_RESOLUTION|>--- conflicted
+++ resolved
@@ -1,18 +1,16 @@
-<<<<<<< HEAD
-## 6.20.3 (November 28, 2022). Tested on Artifactory 7.46.11
+## 6.21.1 (November 29, 2022). Tested on Artifactory 7.46.11
 
 BUG FIX:
 
 * resource/artifactory_virtual_*_repository: removed incorrect default value for the attribute `retrieval_cache_period_seconds`, which was set to 7200 for all package types.
-Now the attribute can only be set for the package types, that supports it in the UI: Alpine, Chef, Conan, Conda, Cran, Debian, Helm and Npm.
-PR: [#590](https://github.com/jfrog/terraform-provider-artifactory/pull/590)
-=======
+  Now the attribute can only be set for the package types, that supports it in the UI: Alpine, Chef, Conan, Conda, Cran, Debian, Helm and Npm.
+  PR: [#590](https://github.com/jfrog/terraform-provider-artifactory/pull/590)
+
 ## 6.21.0 (November 28, 2022). Tested on Artifactory 7.46.11
 
 IMPROVEMENTS:
 
 * resource/artifactory_remote_conan_repository: add `force_conan_authentication` attribute to support 'force authentication'. Issue: [#578](https://github.com/jfrog/terraform-provider-artifactory/issues/578) PR: [#588](https://github.com/jfrog/terraform-provider-artifactory/pull/588)
->>>>>>> 79010428
 
 ## 6.20.2 (November 23, 2022). Tested on Artifactory 7.46.11
 
