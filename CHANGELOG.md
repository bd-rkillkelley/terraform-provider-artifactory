<<<<<<< HEAD
## 6.2.0 (Apr 14, 2022)

FEATURES:

* Added new `artifactory_unmanaged_user` resource which is an alias of existing `artifactory_user`.
* Added new `artifactory_managed_user` resource with `password` attribute being required and no automatic password generation.
* Added new `artifactory_anonymous_user` resource which allows importing of Artifactory 'anonymous' user into Terraform state.

[GH-396]
=======
## 6.1.2 (Apr 11, 2022)

IMPROVEMENTS:

* Documentation changes for `artifactory_keypair` resource [GH-402]

## 6.1.1 (Apr 11, 2022)

BUG FIXES:

* resource/artifactory_push_replication: unable to update resource after creation [GH-400]
>>>>>>> 9c8fd281

## 6.1.0 (Apr 11, 2022)

IMPROVEMENTS:

* Added gpg keypair attributes for `artifactory_local_rpm_repository` resource [GH-397]

## 6.0.1 (Apr 7, 2022)

IMPROVEMENTS:

* Added VCS remote repository resource - `artifactory_remote_vcs_repository` [GH-394]

## 6.0.0 (Apr 6, 2022)

BREAKING CHANGES:

* `artifactory_local_repository`, `artifactory_remote_repository` and `artifactory_virtual_repository` were removed from the provider. Please use resources with package-specific names, like `artifactory_local_cargo_repository` [GH-380]

## 5.0.0 (Apr 6, 2022)

BREAKING CHANGE:

* resource/artifactory_user: Attribute `password` is optional again. If it is omitted in the HCL, a random password is generated automatically for Artifactory user. This password is not stored in the Terraform state file and thus will not trigger a state drift. [GH-390]

## 4.0.2 (Apr 6, 2022)

BUG FIXES:

* Fix typos in `artifactory_federated_*_repository` resources documentation. [GH-391]

## 4.0.1 (Apr 4, 2022)

BUG FIXES:

* Fix remote repos' `password` attribute always being updated after initial `terraform apply` [GH-385]

## 4.0.0 (Mar 31, 2022)

BREAKING CHANGE:

* Basic authentication with username and password is removed from the provider. [GH-344]

## 3.1.4 (Mar 31, 2022)

BUG FIXES:

* Fix blank password getting sent to Artifactory when updating other attributes of `artifactory_user` resource. [GH-383]

## 3.1.3 (Mar 31, 2022)

IMPROVEMENTS:

* Documentation improved for `artifactory_general_security` resource. [GH-367]

## 3.1.2 (Mar 31, 2022)

BUG FIXES:

* Fix proxy getting unset after modifying existing artifactory_remote_*_repository resources. [GH-381]

## 3.1.1 (Mar 30, 2022)

BUG FIXES:

* resource/artifactory_local_docker_v2_repository: Fix `max_unique_tags` with value 0 being ignored. [GH-376]

## 3.1.0 (Mar 29, 2022)

FEATURES:

* **New Resources:** Added following local repository resources in new implementation. [GH-378]
  * "artifactory_local_cargo_repository"
  * "artifactory_local_conda_repository"

## 3.0.2 (Mar 29, 2022)

IMPROVEMENTS:

* Update module path to `/v3` in `go.mod` and `main.go` [GH-374]

## 3.0.1 (Mar 28, 2022)

BUG FIXES:

* Fix retrieval_cache_period_seconds to be set to 0 for artifactory_remote_*_repository resources. [GH-373]

## 3.0.0 (Mar 28, 2022)

BREAKING CHANGES:

* Resources `artifactory_xray_policy` and `artifactory_xray_watch` have been removed [GH-315]

## 2.25.0 (Mar 21, 2022)

FEATURES:

* **New Resources:** Added following virtual repository resources in new implementation. [GH-365]
  * "artifactory_virtual_alpine_repository"
  * "artifactory_virtual_bower_repository"
  * "artifactory_virtual_chef_repository"
  * "artifactory_virtual_conda_repository"
  * "artifactory_virtual_composer_repository"
  * "artifactory_virtual_cran_repository"
  * "artifactory_virtual_debian_repository"
  * "artifactory_virtual_docker_repository"
  * "artifactory_virtual_gems_repository"
  * "artifactory_virtual_gitlfs_repository"
  * "artifactory_virtual_gradle_repository"
  * "artifactory_virtual_ivy_repository"
  * "artifactory_virtual_npm_repository"
  * "artifactory_virtual_nuget_repository"
  * "artifactory_virtual_p2_repository"
  * "artifactory_virtual_puppet_repository"
  * "artifactory_virtual_pypi_repository"
  * "artifactory_virtual_sbt_repository"

## 2.24.0 (Mar 18, 2022)

FEATURES:

* **New Resources:** Added following remote repository resources in new implementation. [GH-364]
  * "artifactory_remote_alpine_repository"
  * "artifactory_remote_bower_repository"
  * "artifactory_remote_chef_repository"
  * "artifactory_remote_cocoapods_repository"
  * "artifactory_remote_conda_repository"
  * "artifactory_remote_conan_repository"
  * "artifactory_remote_composer_repository"
  * "artifactory_remote_cran_repository"
  * "artifactory_remote_debian_repository"
  * "artifactory_remote_gems_repository"
  * "artifactory_remote_go_repository"
  * "artifactory_remote_generic_repository"
  * "artifactory_remote_gitlfs_repository"
  * "artifactory_remote_opkg_repository"
  * "artifactory_remote_p2_repository"
  * "artifactory_remote_puppet_repository"
  * "artifactory_remote_rpm_repository"
  * "artifactory_remote_nuget_repository"

## 2.23.2 (Mar 17, 2022)

IMPROVEMENTS:

* Datasource `datasource_artifactory_file`, added a parameter `path_is_aliased`,
  assumes that the path supplied is an alias for the most recent version of the artifact and doesn't try to resolve it to a specific, timestamped, artifact

## 2.23.1 (Mar 15, 2022)

IMPROVEMENTS:

* resource/artifactory_remote_docker_repository: Setting default value '**' for external_dependencies_patterns field. [GH-363]
* resource/artifactory_remote_helm_repository: Setting default value '**' for external_dependencies_patterns field. [GH-363]

## 2.23.0 (Mar 11, 2022)

FEATURES:

* **New Resources:** Added following local and remote repository resources in new implementation. [GH-360]
  * "artifactory_local_sbt_repository"
  * "artifactory_local_ivy_repository"
  * "artifactory_remote_sbt_repository"
  * "artifactory_remote_ivy_repository"

## 2.22.3 (Mar 10, 2022)

BUG FIXES:

* Conditional file download depending on `force_overwrite` value of data source `artifactory_file`. [GH-352]

## 2.22.2 (Mar 10, 2022)

BUG FIXES:

* resource/artifactory_ldap_setting: Made user_dn_pattern attribute optional. [GH-356]

## 2.22.1 (Mar 8, 2022)

IMPROVEMENTS:

* Make repository layout to correct default value as per package type, provided the `repo_layout_ref` attribute is not supplied explicitly in the resource. [GH-335]

## 2.22.0 (Mar 8, 2022)

FEATURES:

* resource/artifactory_push_replication: Add support for specifying proxy. [GH-337]
* resource/artifactory_replication_config: Add support for specifying proxy. [GH-337]
* resource/artifactory_single_replication: Add support for specifying proxy. [GH-337]

## 2.21.0 (Mar 3, 2022)

FEATURES:

* **New Resources:** Added following remote repository resources. [GH-343]
  * "artifactory_remote_maven_repository"
  * "artifactory_remote_gradle_repository"

## 2.20.4 (Feb 28, 2022)

IMPROVEMENTS:

* resource/artifactory_remote_docker_repository: Added list_remote_folder_items attribute to resource_artifactory_remote_docker_repository. [GH-338]
* resource/artifactory_remote_cargo_repository: Added list_remote_folder_items attribute to resource_artifactory_remote_cargo_repository. [GH-338]
* resource/artifactory_remote_helm_repository: Added list_remote_folder_items attribute to resource_artifactory_remote_helm_repository. [GH-338]
* resource/artifactory_remote_pypi_repository: Added list_remote_folder_items attribute to resource_artifactory_remote_pypi_repository. [GH-338]

## 2.20.3 (Feb 25, 2022)

IMPROVEMENTS:

* Add previously missing repository resource attributes to documentation [GH-332]

## 2.20.2 (Feb 25, 2022)

IMPROVEMENTS:

* resource/artifactory_backup: Added support for system backup configuration. [GH-331]

## 2.20.1 (Feb 24, 2022)

IMPROVEMENTS:

* Make `xray_index` attribute for local/remote/federated repository resources settable by users [GH-330]
* Add documentation for `xray_index`  [GH-330]

## 2.20.0 (Feb 20, 2022)

FEATURES:

* resource/artifactory_virtual_helm_repository: New resource for Helm repository type with namespaces support [GH-322]

## 2.19.1 (Feb 16, 2022)

IMPROVEMENTS:

* Add a test and update the sample TF for `artifactory_remote_pypi_repository` [GH-321]

## 2.19.0 (Feb 16, 2022)

IMPROVEMENTS:

* Add `project_key` and `project_environments` to local, remote, virtual, and federated repository resources to support Artifactory Projects [GH-320]

## 2.18.1 (Feb 14, 2022)

BUG FIXES:

* resource/artifactory_keypair: Fix key pair not being stored in Terraform state correctly. [GH-317]

## 2.18.0 (Feb 14, 2022)

FEATURES:

* **New Resources:** Webhook resources [GH-313]
  * `artifactory_artifact_webhook`
  * `artifactory_artifact_property_webhook`
  * `artifactory_docker_webhook`
  * `artifactory_build_webhook`
  * `artifactory_release_bundle_webhook`
  * `artifactory_distribution_webhook`
  * `artifactory_artifactory_release_bundle_webhook`

## 2.17.0 (Feb 12, 2022)

IMPROVEMENTS:

* resource/resource_artifactory_remote_pypi_repository: Added support for pypi remote repository with fix for priority_resolution attribute. [GH-316]

## 2.16.2 (Feb 10, 2022)

BUG FIXES:

* resource/artifactory_single_replication_config: Fix for error when repository got externally removed, but replication resource configured. [GH-312]

## 2.16.1 (Feb 7, 2022)

BUG FIXES:

* resource/artifactory_remote_repository: Fix failing test for `proxy` attribute [GH-311]

## 2.16.0 (Feb 4, 2022)

IMPROVEMENTS:

* resource/artifactory_group: Added support for manager roles in artifactory_group resource [GH-308]

## 2.15.2 (Feb 4, 2022)

BUG FIXES:

* resource/artifactory_remote_repository: Fix unable to reset `proxy` attribute [GH-307]

## 2.15.1 (Feb 4, 2022)

BUG FIXES:

* resource/artifactory_xray_watch: Fix incorrect usage of variable reference with Resty `.SetBody()` in `create` and `update` funcs [GH-306]

## 2.15.0 (Feb 3, 2022)

FEATURES:

* **New Resource:** `artifactory_virtual_rpm_repository` with support for `primary_keypair_ref` and `secondary_keypair_ref` and [GH-303]

## 2.14.0 (Feb 3, 2022)

FEATURES:

* Added following smart remote repo attributes for npm, cargo, docker and helm remote repository resources [GH-305].
  * "statistics_enabled"
  * "properties_enabled"
  * "source_origin_absence_detection"

## 2.13.1 (Feb 2, 2022)

IMPROVEMENTS:

* Add missing documentations for Federated repo resources [GH-304]
* Add additional repo types for Federated repo resources [GH-304]

## 2.13.0 (Feb 1, 2022)

FEATURES:

* **New Resources:** `artifactory_federated_x_repository` where `x` is one of the following [GH-296]:
  * "bower"
  * "chef"
  * "cocoapods"
  * "composer"
  * "conan"
  * "cran"
  * "gems"
  * "generic"
  * "gitlfs"
  * "go"
  * "helm"
  * "ivy"
  * "npm"
  * "opkg"
  * "puppet"
  * "pypi"
  * "sbt"
  * "vagrant"<|MERGE_RESOLUTION|>--- conflicted
+++ resolved
@@ -1,4 +1,3 @@
-<<<<<<< HEAD
 ## 6.2.0 (Apr 14, 2022)
 
 FEATURES:
@@ -8,7 +7,7 @@
 * Added new `artifactory_anonymous_user` resource which allows importing of Artifactory 'anonymous' user into Terraform state.
 
 [GH-396]
-=======
+
 ## 6.1.2 (Apr 11, 2022)
 
 IMPROVEMENTS:
@@ -20,7 +19,6 @@
 BUG FIXES:
 
 * resource/artifactory_push_replication: unable to update resource after creation [GH-400]
->>>>>>> 9c8fd281
 
 ## 6.1.0 (Apr 11, 2022)
 
