<<<<<<< HEAD
## 9.4.0 (Oct 5, 2023)

FEATURES:

* resource/artifactory_mail_server: add a new resource for managing mail server configuration. PR: [#819](https://github.com/jfrog/terraform-provider-artifactory/pull/819) Issue: [#735](https://github.com/jfrog/terraform-provider-artifactory/issues/735)
=======
## 9.3.1 (Oct 6, 2023). Tested on Artifactory 7.68.13 with Terraform CLI v1.6.0

BUG FIX:
* resource/artifactory_scoped_token: Remove default value for `expires_in` attribute which should fix state drift when upgrading from 7.11.2 or earlier. Issue: [#818](https://github.com/jfrog/terraform-provider-artifactory/issues/818) PR: [#820](https://github.com/jfrog/terraform-provider-artifactory/pull/820)
>>>>>>> b1cd6a97

## 9.3.0 (Oct 3, 2023). Tested on Artifactory 7.68.13 with Terraform CLI v1.5.7

IMPROVEMENTS:

* resource/artifactory_distribution_public_key is migrated to Plugin Framework. PR: [#817](https://github.com/jfrog/terraform-provider-artifactory/pull/817)
* resource/artifactory_remote_\*\_repository: Fix incorrect default value for `store_artifacts_locally` attribute in documentation. PR: [#816](https://github.com/jfrog/terraform-provider-artifactory/pull/816)

## 9.2.1 (Sep 29, 2023). Tested on Artifactory 7.68.11 with Terraform CLI v1.5.7

IMPROVEMENTS:

* Update module path to `/v9` PR: [#814](https://github.com/jfrog/terraform-provider-artifactory/pull/814)

## 9.2.0 (Sep 28, 2023). Tested on Artifactory 7.68.11 with Terraform CLI v1.5.7

IMPROVEMENTS:

* resource/artifactory_backup is migrated to Plugin Framework. PR: [#812](https://github.com/jfrog/terraform-provider-artifactory/pull/812)

## 9.1.0 (Sep 28, 2023). Tested on Artifactory 7.68.11 with Terraform CLI v1.5.7

IMPROVEMENTS:
* data/artifactory_local_conan_repository, data/artifactory_virtual_conan_repository, data/artifactory_federated_conan_repository, resource/artifactory_local_conan_repository, resource/artifactory_virtual_conan_repository, resource/artifactory_federated_conan_repository: add `force_conan_authentication` attribute PR: [#810](https://github.com/jfrog/terraform-provider-artifactory/pull/810) Issue: [#808](https://github.com/jfrog/terraform-provider-artifactory/issues/808)
* resource/artifactory_\*\_repository: update validation for `project_environments` attribute to allow empty list. PR: [#811](https://github.com/jfrog/terraform-provider-artifactory/pull/811)

## 9.0.0 (Sep 15, 2023). Tested on Artifactory 7.68.7 with Terraform CLI v1.5.7

IMPROVEMENTS:
* resource/artifactory_\*\_repository: remove default value of "default" from `project_key` attribute. This is a REST API bug fix that is part of Artifactory v7.68.7 (self-hosted) and v7.67.0 (cloud). Existing Terraform state with "default" value should be automatically migrated to "" on `terraform apply`. No state drift should occurs on `terraform plan`. Issue: [#779](https://github.com/jfrog/terraform-provider-artifactory/issues/779) 
* Fix incorrect description for remote repository attribute `block_mismatching_mime_types`. Issue: [#799](https://github.com/jfrog/terraform-provider-artifactory/pull/799)
* Add multiple users and groups HCL example for `artifactory_permission_target` resource. Issue: [#800](https://github.com/jfrog/terraform-provider-artifactory/pull/800)

PR: [#804](https://github.com/jfrog/terraform-provider-artifactory/pull/804)

## 8.9.1 (Sep 11, 2023). Tested on Artifactory 7.63.14 with Terraform CLI v1.5.7

BUG FIX:
* resource/artifactory_local_\*\_repository, resource/artifactory_remote_\*\_repository, resource/artifactory_virtual_\*\_repository, resource/artifactory_federated_\*\_repository: fix unable to set `description` and `notes` attributes with empty text.

PR: [#798](https://github.com/jfrog/terraform-provider-artifactory/pull/798)
Issue: [#786](https://github.com/jfrog/terraform-provider-artifactory/issues/786)

## 8.9.0 (Sep 8, 2023). Tested on Artifactory 7.63.14 with Terraform CLI v1.5.7

FEATURES:
* resource/artifactory_global_environment: add a new resource for managing global environment. PR: [#797](https://github.com/jfrog/terraform-provider-artifactory/pull/797) Issue: [#773](https://github.com/jfrog/terraform-provider-artifactory/issues/773)

## 8.8.1 (Sep 7, 2023). Tested on Artifactory 7.63.14 with Terraform CLI v1.5.6

BUG FIX:
* resource/artifactory_scoped_token: Fix state drift with `description` attribute when upgrading from 7.11.2.

PR: [#796](https://github.com/jfrog/terraform-provider-artifactory/pull/796) Issue: [#792](https://github.com/jfrog/terraform-provider-artifactory/issues/792)

## 8.8.0 (Sep 5, 2023). Tested on Artifactory 7.63.14 with Terraform CLI v1.5.6

IMPROVEMENTS:
* resource/artifactory_user, resource/artifactory_unmanaged_user, resource/artifactory_managed_user: Add validation to `name` attribute to match JFrog platform behavior. PR: [#794](https://github.com/jfrog/terraform-provider-artifactory/pull/794) Issue: [#790](https://github.com/jfrog/terraform-provider-artifactory/issues/790)

## 8.7.0 (August 30, 2023). Tested on Artifactory 7.63.14 with Terraform CLI v1.5.6

IMPROVEMENTS:
* resource/artifactory_remote_helm_repository: Add support of `oci` scheme to `helm_charts_base_url` attribute. PR: [#793](https://github.com/jfrog/terraform-provider-artifactory/pull/793)

## 8.6.0 (August 25, 2023). Tested on Artifactory 7.63.12 with Terraform CLI v1.5.6

IMPROVEMENTS:
* resource/artifactory_remote_docker_repository: Add `disable_url_normalization` attribute to support disabling URL normalization.

PR: [#788](https://github.com/jfrog/terraform-provider-artifactory/pull/788)
Issue: [#784](https://github.com/jfrog/terraform-provider-artifactory/issues/784)

## 8.5.0 (August 23, 2023). Tested on Artifactory 7.63.12 with Terraform CLI v1.5.5

IMPROVEMENTS:
* resource/artifactory_scoped_token: Add `project_key` attribute to support creating token for a project.

PR: [#787](https://github.com/jfrog/terraform-provider-artifactory/pull/787)

## 8.4.3. (August 23, 2023). Tested on Artifactory 7.63.12 with Terraform CLI v1.5.5

IMPROVEMENTS: 
* resource/artifactory_permission_target: added 0 length check for `actions` block. 
* Upgraded Terraform Plugin Framework to 1.3.5. 

PR: [#785](https://github.com/jfrog/terraform-provider-artifactory/pull/785)
Issues: [#782](https://github.com/jfrog/terraform-provider-artifactory/issues/782)

## 8.4.2 (August 22, 2023). Tested on Artifactory 7.63.12 with Terraform CLI v1.5.5

IMPROVEMENTS:
* resource/artifactory_access_token: Add missing deprecation message to documentation. The message has been part of the provider since [6.8.0](https://github.com/jfrog/terraform-provider-artifactory/releases/tag/v6.8.0) but was missing from the documentation on Terraform registry.

PR: [#783](https://github.com/jfrog/terraform-provider-artifactory/pull/783)

## 8.4.1 (July 17, 2023). Tested on Artifactory 7.63.12 with Terraform CLI v1.5.5

BUG FIX:
* resource/artifactory_group, resource/artifactory_permission_target, resource/artifactory_scoped_token, resource/artifactory_ldap_setting_v2, resource/artifactory_ldap_group_setting_v2, resource/artifactory_*_user: fixed handling of HTTP response 404. When the resource was removed outside of Terraform configuration, it will be recreated without error out on 404. 

PR: [#781](https://github.com/jfrog/terraform-provider-artifactory/pull/781)
Issues: [#776](https://github.com/jfrog/terraform-provider-artifactory/issues/776), [#775](https://github.com/jfrog/terraform-provider-artifactory/issues/775), [#772](https://github.com/jfrog/terraform-provider-artifactory/issues/772)

## 8.4.0 (July 21, 2023). Tested on Artifactory 7.63.5 with Terraform CLI v1.5.3

IMPROVEMENTS:
* resource/artifactory_ldap_setting_v2 and resource/artifactory_ldap_group_setting_v2 were added to replace `artifactory_ldap_setting` and `artifactory_ldap_group_setting`. The new resources uses a new API access endpoint, introduced in Artifactory 7.57.1 and will work on both self-hosted and SaaS versions starting from 7.57.1 and above. 
 Older resources will still work on self-hosted Artifactory versions below 7.57.1.
 [LDAP](https://jfrog.com/help/r/jfrog-rest-apis/ldap-setting?page=40) and [LDAP group](https://jfrog.com/help/r/jfrog-rest-apis/ldap-group-setting) API documentation. 
* resource/artifact_webhook, resource/artifact_property_webhook, resource/artifactory_release_bundle_webhook, resource/build_webhook, resource/distribution_webhook, resource/docker_webhook, resource/release_bundle_webhook changed the way we are unpacking `secret` attribute, due to the change in the Artifactory API. Secret is hashed now in the GET call response, and we need to use the value, saved in the TF state. 

PR:[#769](https://github.com/jfrog/terraform-provider-artifactory/pull/769), [#770](https://github.com/jfrog/terraform-provider-artifactory/pull/770)
Issues:[#768](https://github.com/jfrog/terraform-provider-artifactory/issues/768), [#749](https://github.com/jfrog/terraform-provider-artifactory/issues/749)

## 8.3.1 (July 5, 2023). Tested on Artifactory 7.59.12 with Terraform CLI v1.5.2

BUG FIX:
* resource/artifactory_scoped_token: default value `false` is removed from `include_reference_token` attribute to avoid state drift, when the provider updating from version below 7.7.0 to the latest. 

PR: [#763](https://github.com/jfrog/terraform-provider-artifactory/pull/763)
Issues:[#758](https://github.com/jfrog/terraform-provider-artifactory/issues/758), [#761](https://github.com/jfrog/terraform-provider-artifactory/issues/761)

## 8.3.0 (July 5, 2023). Tested on Artifactory 7.59.11 with Terraform CLI v1.5.2

IMPROVEMENTS:

* New resources added: resource/artifact_custom_webhook, resource/artifact_property_custom_webhook, resource/artifactory_release_bundle_custom_webhook, resource/build_custom_webhook, resource/distribution_custom_webhook, resource/docker_custom_webhook, resource/release_bundle_custom_webhook. These new resource allow to create custom webhooks. [API documentation](https://jfrog.com/help/r/jfrog-rest-apis/create-a-new-webhook-subscription?page=38), [Custom Webhooks documentation](https://jfrog.com/help/r/jfrog-platform-administration-documentation/custom-webhooks?page=3). 

PR:[#762](https://github.com/jfrog/terraform-provider-artifactory/pull/762)
Issue:[#738](https://github.com/jfrog/terraform-provider-artifactory/issues/738)


## 8.2.3 (June 28, 2023). Tested on Artifactory 7.59.11 with Terraform CLI v1.5.2

BUG FIX:
* provider: fixed "Error: Plugin did not respond" issue. Traced to a [Terraform framework library bug](https://github.com/hashicorp/terraform-plugin-framework/pull/772). Updated `terraform-plugin-framework` from v1.3.0 to [v1.3.1](https://github.com/hashicorp/terraform-plugin-framework/releases/tag/v1.3.1)

  PR: [#759](https://github.com/jfrog/terraform-provider-artifactory/pull/759)
  Issue: [#757](https://github.com/jfrog/terraform-provider-artifactory/issues/757)

## 8.2.2 (June 22, 2023). Tested on Artifactory 7.59.11 with Terraform CLI v1.5.1

BUG FIX:
* resource/artifactory_remote_vcs_repository: IsURLWithHTTPorHTTPS check was removed from the `vcs_git_download_url` attribute to allow use formatted string with placeholders, like `{0}/{1}/+archive/{2}.{3}` with `CUSTOM` Git provider.

  PR: [#756](https://github.com/jfrog/terraform-provider-artifactory/pull/756)
  Issue: [#747](https://github.com/jfrog/terraform-provider-artifactory/issues/747)

## 8.2.1 (June 21, 2023). Tested on Artifactory 7.59.11 with Terraform CLI v1.5.1

IMPROVEMENTS:

* resource/artifactory_remote_*_repository: changed behavior of attribute `remote_repo_layout_ref` to match the UI behavior. User still can create a repo without that attribute, but once it's set, it can't be removed or updated with an empty string. 

  PR: [#755](https://github.com/jfrog/terraform-provider-artifactory/pull/755)
  Issue: [#746](https://github.com/jfrog/terraform-provider-artifactory/issues/746)

## 8.2.0 (June 19, 2023). Tested on Artifactory 7.59.11 with Terraform CLI v1.5.0

IMPROVEMENTS:

* resource/artifactory_remote_*_repository: new attribute `disable_proxy` was added. When set to `true`, proxy settings are ignored for the remote repository.  
  
  PR:    [#751](https://github.com/jfrog/terraform-provider-artifactory/pull/751)
  Issue: [#739](https://github.com/jfrog/terraform-provider-artifactory/issues/739)

## 8.1.0 (June 15, 2023). Tested on Artifactory 7.59.9

NOTES:

Due to the complexity of maintaining backward compatibility when migrating from Terraform SDKv2 to plugin-framework, we inadvertently changed these resources schema without the necessary acceptance test coverage. With help from HashiCorp Terraform team, we think we have fixed these issues and maintained backward compatibility.

However, if you have created new resources using these resource types after they were initially migrated, you may now have state drift when you upgrade to this version. This is caused by the fix in this version, which revert the resource schema to mimic behavior from pre-migration provider.

BUG FIX:
* resource/artifactory_group, resource/artifactory_scoped_token, resource/artifactory_managed_user, resource/artifactory_user, resource_permission_target: Fixed unintended state drift when upgrading from pre-migrated provider.

PR: [#750](https://github.com/jfrog/terraform-provider-artifactory/pull/750)
Issues: [#744](https://github.com/jfrog/terraform-provider-artifactory/issues/744)

## 8.0.0 (June 1, 2023). Tested on Artifactory 7.59.9

BREAKING CHANGES:

* resource/artifactory_permission_targets has been removed. It has been marked as deprecated since April 2022.

IMPROVEMENTS: 

* resource/artifactory_permission_target is migrated to Plugin Framework, improved attribute validation.

  PR: [#742](https://github.com/jfrog/terraform-provider-artifactory/pull/42)

## 7.11.2 (May 30, 2023). Tested on Artifactory 7.59.9

IMPROVEMENTS:

* resource/scoped_token is migrated to Plugin Framework, improved attribute validation.

PR: [#741](https://github.com/jfrog/terraform-provider-artifactory/pull/741)

NOTES:

Resources `ldap_group_setting` and `ldap_setting` won't work with Artifactory version => 7.57.1. 
The new API was implemented to manage LDAP configuration and the new resource will be added later. 

## 7.11.1 (May 23, 2023). Tested on Artifactory 7.55.14

IMPROVEMENTS: 

* resource/artifactory_local_repository_single_replication: the resource can deal with different license types (Enterprise and ProX) to create replications. 
The reason the change introduced, is the API response body is different for different license types.

PR:    [#737](https://github.com/jfrog/terraform-provider-artifactory/pull/737)
Issue: [#718](https://github.com/jfrog/terraform-provider-artifactory/issues/718)

## 7.11.0 (May 16, 2023). Tested on Artifactory 7.55.13

IMPROVEMENTS:

* resource/artifactory_group is migrated to Plugin Framework, improved attribute validation.

  PR:     [#734](https://github.com/jfrog/terraform-provider-artifactory/pull/734)

BUG FIXES: 

* fixed the issue when nil pointer happens in some cases if JFROG_URL is not set. 

  Issues: [#731](https://github.com/jfrog/terraform-provider-artifactory/issues/731)


## 7.10.1 (May 10, 2023).

BUG FIX: 
* Fixed bug where `check_license` attribute was always `true` in the SDK v2 provider configuration.

  PR:     [#733](https://github.com/jfrog/terraform-provider-artifactory/pull/733)
  Issues: [#732](https://github.com/jfrog/terraform-provider-artifactory/issues/732)


## 7.10.0 (May 8, 2023).

BUG FIXES:
* Fixed a diff between SDK v2 and Plugin Framework providers schemas, which created a problem during the update process from older versions to 7.8.0
* Removed default functions for the provider schema attributes. Defaults are set in the configuration step now to avoid schemas conflicts.

  PR:     [#730](https://github.com/jfrog/terraform-provider-artifactory/pull/730)
  Issues: 
  * [#728](https://github.com/jfrog/terraform-provider-artifactory/issues/728)
  * [#729](https://github.com/jfrog/terraform-provider-artifactory/issues/729)

## 7.9.0 (May 8, 2023). Tested on Artifactory 7.55.10

FEATURES:

* resource/artifactory_distribution_public_key: Adds new resource to manage distribution public keys which are used to verify signed release bundles
  PR:     [#725](https://github.com/jfrog/terraform-provider-artifactory/pull/725)
  Issues: [#721](https://github.com/jfrog/terraform-provider-artifactory/issues/721)

## 7.8.0 (May 5, 2023). Tested on Artifactory 7.55.10

IMPROVEMENTS:

* Start of the migration from SDK v2 to Terraform Plugin Framework.
* added provider muxing.
* resource/artifactory_user, resource/artifactory_anonymous_user and resource/artifactory_managed_user migrated to the framework.
* added templates and examples for auto-generated documentation for users.

PR [#726](https://github.com/jfrog/terraform-provider-artifactory/pull/726)

## 7.7.0 (April 26, 2023). Tested on Artifactory 7.55.10

IMPROVEMENTS:

* resource/artifactory_scoped_token: adds reference_token and include_reference_token attributes for the resource.
  PR [#723](https://github.com/jfrog/terraform-provider-artifactory/pull/723)

## 7.6.0 (April 14, 2023). Tested on Artifactory 7.55.10

FEATURES:

* datasource/artifactory_virtual_*_repository: Adds new data sources for all virtual repository package types.
  PR:     [#719](https://github.com/jfrog/terraform-provider-artifactory/pull/719)
  Issues: [#548](https://github.com/jfrog/terraform-provider-artifactory/issues/548)

## 7.5.0 (April 6, 2023). Tested on Artifactory 7.55.10

IMPROVEMENTS:

* resource/artifactory_federated_*_repository: added an attribute `cleanup_on_delete`, if it's set to `true` all the federated member repositories will be deleted on `terraform destroy`. In Artifactory, if the federated repository is deleted in the UI or using the API call, federated members stayed intact to prevent losing the data. This behavior contradicts Terraform logic, when all the resources should be destroyed.
  PR: [#714](https://github.com/jfrog/terraform-provider-artifactory/pull/714)
  Issue: [#704](https://github.com/jfrog/terraform-provider-artifactory/issues/704)
* resource/artifactory_ldap_group_setting: fixed documentation.
  Issues: [#711](https://github.com/jfrog/terraform-provider-artifactory/issues/711), [#712](https://github.com/jfrog/terraform-provider-artifactory/issues/712)

## 7.4.3 (March 29, 2023). Tested on Artifactory 7.55.9

BUG FIXES:

* resource/artifactory_scoped_token: Fix not able to set `expires_in` with `0` value for non-expiring token.

PR: [#708](https://github.com/jfrog/terraform-provider-artifactory/pull/708)

## 7.4.2 (March 28, 2023). Tested on Artifactory 7.55.9

IMPROVEMENTS:

* `project_key` attribute validation for all the resources has been changed to match Artifactory requirements since 7.56.2 - the length should be between 2-32 characters.
  PR: [#707](https://github.com/jfrog/terraform-provider-artifactory/pull/707)

## 7.4.1 (March 28, 2023). Tested on Artifactory 7.55.9

IMPROVEMENTS:

* resource/artifactory_*_repository: Updates `project_environments` attribute validation. Before Artifactory 7.53.1, up to 2 values (`DEV` and `PROD`) are allowed. From 7.53.1 onward, only one value (`DEV`, `PROD`, or one of custom environment) is allowed.
PR:    [#706](https://github.com/jfrog/terraform-provider-artifactory/pull/706)
Issue: [#705](https://github.com/jfrog/terraform-provider-artifactory/issues/705)

## 7.4.0 (March 20, 2023). Tested on Artifactory 7.55.8

FEATURES:

* datasource/artifactory_federated_*_repository: Adds new data sources for all federated repository package types.
  PR:     [#693](https://github.com/jfrog/terraform-provider-artifactory/pull/693)
  Issues:
  * [#548](https://github.com/jfrog/terraform-provider-artifactory/issues/548)
  * [#692](https://github.com/jfrog/terraform-provider-artifactory/issues/692)

## 7.3.1 (March 17, 2023). Tested on Artifactory 7.55.8

BUG FIXES:

* provider: Fix panic if attribute list contain empty string (`""`) value.
PR:    [#698](https://github.com/jfrog/terraform-provider-artifactory/pull/698)
Issue: [#679](https://github.com/jfrog/terraform-provider-artifactory/issues/679)

## 7.3.0 (March 17, 2023). Tested on Artifactory 7.55.8

IMPROVEMENTS:

* resource/artifactory_push_replication and artifactory_push_replication are deprecated in favor of several new resources, listed below. Most of the attributes are not `Computed` anymore, so users can set and modify them.
* resource/artifactory_local_repository_multi_replication, artifactory_local_repository_single_replication and artifactory_remote_repository_replication were added instead of deprecated resources, listed above. Resource names reflect resource logic more clear, new attributes added. 
 PR: [#694](https://github.com/jfrog/terraform-provider-artifactory/pull/694)
 Issue: [#547](https://github.com/jfrog/terraform-provider-artifactory/issues/547)

## 7.2.1 (March 13, 2023). Tested on Artifactory 7.55.6

IMPROVEMENTS:

* resource/artifactory_scoped_token: When `expires_in` attribute is set to value that is less than Artifactory's persistency threshold then the token is created but never saved to the database. Add a warning message so users can potentially figure out why the Terraform state is invalid.
  PR:    [#691](https://github.com/jfrog/terraform-provider-artifactory/pull/691)
  Issue: [#684](https://github.com/jfrog/terraform-provider-artifactory/issues/684)

## 7.2.0 (March 6, 2023). Tested on Artifactory 7.55.6

FEATURES:

* datasource/artifactory_remote_*_repository: Adds new data sources for all remote repository package types.
  PR:    [#682](https://github.com/jfrog/terraform-provider-artifactory/pull/682)
  Issue: [#548](https://github.com/jfrog/terraform-provider-artifactory/issues/548)

## 7.1.3 (March 6, 2023). Tested on Artifactory 7.55.4

BUG FIXES:
* resource/artifactory_virtual_npm_repository: fixed import issue for `retrieval_cache_period_seconds` attribute.
PR [#685](https://github.com/jfrog/terraform-provider-artifactory/pull/685)

## 7.1.2 (March 6, 2023). Tested on Artifactory 7.55.4

BUG FIXES:
* Changed location of data sources docs so that they render properly in the terraform registry.
PR: [#683](https://github.com/jfrog/terraform-provider-artifactory/pull/683)

## 7.1.1 (March 2, 2023). Tested on Artifactory 7.55.2

BUG FIXES:
* resource/artifactory_remote_docker_repository, resource/artifactory_remote_helm_repository: fixed the issue when `external_dependencies_enabled` was impossible to update.
Removed constraints from `external_dependencies_patterns` attribute, now it can be set when `external_dependencies_enabled` is set to false. This is a workaround for the Artifactory API behavior, when the default value [**] is assigned instead of an empty list on the update repository call.
 PR: [#678](https://github.com/jfrog/terraform-provider-artifactory/pull/678)
 Issue: [#673](https://github.com/jfrog/terraform-provider-artifactory/issues/673)

## 7.1.0 (March 1, 2023). Tested on Artifactory 7.55.2

FEATURES:
* datasource/artifactory_local_*_repository: Adds new data sources for all local repository types.

  PR:    [#664](https://github.com/jfrog/terraform-provider-artifactory/pull/664)
  Issue: [#548](https://github.com/jfrog/terraform-provider-artifactory/issues/548)

## 7.0.2. (March 1, 2023).

BUG FIXES:
* resource/artifactory_*_repository: Fixed an issue where the new project_key default value "default" caused our provider to fail to assign and unassign repository to project.
  PR: [#674](https://github.com/jfrog/terraform-provider-artifactory/pull/674)

## 7.0.1. (February 28, 2023)

BUG FIXES:
* resource/artifactory_file: Fix `/` in artifact path being escaped. Issue: [#666](https://github.com/jfrog/terraform-provider-artifactory/issues/666) PR: [#669](https://github.com/jfrog/terraform-provider-artifactory/pull/669)

## 7.0.0. (February 27, 2023) Tested on Artifactory 7.55.0

BACKWARDS INCOMPATIBILITIES:

* resource/artifactory_*_repository: `project_key` attribute is assigned default value `default` to be compatible with Artifactory 7.50.x and above.
  It will create a state drift for Artifactory 7.49.x and below. For this reason, please use Terraform Provider Artifactory version 6.x on Artifactory 7.49.x and below.
  PR: [#668](https://github.com/jfrog/terraform-provider-artifactory/pull/668)
  Issue: [#647](https://github.com/jfrog/terraform-provider-artifactory/issues/647)

## 6.30.2 (February 27, 2023).

BUG FIXES:
* resource/artifactory_backup, resource/artifactory_ldap_group_setting, resource/artifactory_property_set, resource/artifactory_proxy, resource/artifactory_respository_layout: Fix provider erroring out instead of resetting resource ID if resource was deleted outside of Terraform. Issue: [#665](https://github.com/jfrog/terraform-provider-artifactory/issues/665) PR: [#667](https://github.com/jfrog/terraform-provider-artifactory/pull/667)

## 6.30.1 (February 24, 2023).

BUG FIXES:
* resource/artifactory_*_repository: Update `project_key` attribute validation to match Artifactory Project. PR: [#662](https://github.com/jfrog/terraform-provider-artifactory/pull/662)

## 6.30.0 (February 24, 2023).

IMPROVEMENTS:
* resource/artifactory_local_cargo_repository, resource/artifactory_remote_cargo_repository, resource/artifactory_federated_cargo_repository: Add `enable_sparse_index` attribute. PR: [#661](https://github.com/jfrog/terraform-provider-artifactory/pull/661) Issue: [#641](https://github.com/jfrog/terraform-provider-artifactory/issues/641)

## 6.29.1 (February 21, 2023).

IMPROVEMENTS:
* provider: Update `golang.org/x/net` and `golang.org/x/crypto` modules to latest version. PR: [#656](https://github.com/jfrog/terraform-provider-artifactory/pull/656) Dependabot alerts: [3](https://github.com/jfrog/terraform-provider-artifactory/security/dependabot/3), [4](https://github.com/jfrog/terraform-provider-artifactory/security/dependabot/4), [5](https://github.com/jfrog/terraform-provider-artifactory/security/dependabot/5), [6](https://github.com/jfrog/terraform-provider-artifactory/security/dependabot/6)

## 6.29.0 (February 17, 2023).

IMPROVEMENTS:
* resource/artifactory_remote_*_repository and resource/artifactory_local_*_repository: Added new attribute `cdnRedirect` for cloud users.
  PR: [#649](https://github.com/jfrog/terraform-provider-artifactory/pull/649)
  Issue: [#627](https://github.com/jfrog/terraform-provider-artifactory/issues/627)

## 6.28.1 (February 17, 2023). Tested on Artifactory 7.49.8

IMPROVEMENTS:
* data/artifactory_file: removed warning message when skipping downloading of file. Issue: [#630](https://github.com/jfrog/terraform-provider-artifactory/issues/630) PR: [#653](https://github.com/jfrog/terraform-provider-artifactory/pull/653)

## 6.28.0 (February 15, 2023). Tested on Artifactory 7.49.8

BUG FIXES:
* resource/artifactory_remote_maven_repository: renamed the attribute `metadata_retrieval_timeout_seconds` to `metadata_retrieval_timeout_secs`. This attribute can be used with any remote repository type now, not only `maven`, as it was before.
* resource/artifactory_remote_docker_repository and resource/artifactory_remote_helm_repository: fixed bug when `external_dependencies_patterns` attribute was not importable.
 PR: [#652](https://github.com/jfrog/terraform-provider-artifactory/pull/652)

## 6.27.0 (February 15, 2023). Tested on Artifactory 7.49.8

FEATURES:

* datasource/artifactory_local_*_repository: Added new data sources for some basic local repositories. Repositories included are:
  * "bower",
  * "chef",
  * "cocoapods",
  * "composer",
  * "conan",
  * "conda",
  * "cran",
  * "gems",
  * "generic",
  * "gitlfs",
  * "go",
  * "helm",
  * "npm",
  * "opkg",
  * "pub",
  * "puppet",
  * "pypi",
  * "swift",
  * "terraformbackend",
  * "vagrant"

## 6.26.1 (February 8, 2023). Tested on Artifactory 7.49.8

BUG FIXES:
* resource/artifactory_remote_*_repository: fixed bug, where remote repository password could be deleted, if it wasn't managed by the provider and `ignore_changes` was applied to that attribute.
  PR: [#634](https://github.com/jfrog/terraform-provider-artifactory/pull/643)
  Issue: [#642](https://github.com/jfrog/terraform-provider-artifactory/issues/642)

## 6.26.0 (January 31, 2023). Tested on Artifactory 7.49.6

IMPROVEMENTS:

* resource/artifactory_remote_*_repository: `propagate_query_params` attribute is removed from the common remote repository configuration. This attribute only works with Generic repo type. This change is implemented in schema V2 and migrator was added. During the migration from V1 to V2 that attribute will be removed.
  PR: [#638](https://github.com/jfrog/terraform-provider-artifactory/pull/638)
  Issue: [#635](https://github.com/jfrog/terraform-provider-artifactory/issues/635)

## 6.25.1 (January 27, 2023). Tested on Artifactory 7.49.6

BUG FIXES:

* resource/artifactory_oauth_settings: fix an issue with the import, where `oauth_provider` section couldn't be imported.
  PR: [#637](https://github.com/jfrog/terraform-provider-artifactory/pull/637)

## 6.25.0 (January 20, 2023). Tested on Artifactory 7.49.5

IMPROVEMENTS:

* Added new user data source: data.artifactory_permission_target
  Issue: [#548](https://github.com/jfrog/terraform-provider-artifactory/issues/548)
  PR: [#624](https://github.com/jfrog/terraform-provider-artifactory/pull/624/)

## 6.24.3 (January 18, 2023). Tested on Artifactory 7.49.5

IMPROVEMENTS:

* resource/artifactory_*_user: updated documentation.
  Issue: [#619](https://github.com/jfrog/terraform-provider-artifactory/issues/619)
  PR: [#629](https://github.com/jfrog/terraform-provider-artifactory/pull/629)

## 6.24.2 (January 13, 2023). Tested on Artifactory 7.49.5

BUG FIXES:

* resource/artifactory_virtual_*_repository: `omitempty` is removed from `artifactory_requests_can_retrieve_remote_artifacts` attribute, allowing users to update the value with `false` value, if it was set to `true` before.
 PR [#628](https://github.com/jfrog/terraform-provider-artifactory/pull/628)

## 6.24.1 (January 9, 2023). Tested on Artifactory 7.49.3

IMPROVEMENTS:

* resource/artifactory_*_replication: Cron expression validation replaced with verification of groups number (6 to 7). Cron verification will happen on the Artifactory API side to match UI behavior. Added more tests, documentation updated for both resources.
  Issue: [#591](https://github.com/jfrog/terraform-provider-artifactory/issues/591)
  PR: [#618](https://github.com/jfrog/terraform-provider-artifactory/pull/618)

## 6.24.0 (January 5, 2023). Tested on Artifactory 7.49.3

IMPROVEMENTS:

* Added new user data source: data.artifactory_user
  Issue: [#548](https://github.com/jfrog/terraform-provider-artifactory/issues/548)
  PR: [#611](https://github.com/jfrog/terraform-provider-artifactory/issues/611)

## 6.23.0 (January 4, 2023). Tested on Artifactory 7.49.3

IMPROVEMENTS:

* resource/artifactory_remote_*_repository: removed `Computed` from most attributes and added default values, as they appear in the UI.
  The legacy `Computed` attributes created a problem, where user can't update or remove the value of that attribute. Now, to clear the string value, an empty string could be set as an attribute value in HCL. `omitempty` is removed from most string attributes, so the user has full control and visibility of these values.
  Added a new attribute `query_params`.

* resource/artifactory_virtual_*_repository: removed unnecessary HCL tags and `omitempty` from Description, Notes and Patterns fields. Updated descriptions.

BUG FIXES:

* resource/artifactory_remote_*_repository: fixed incorrect `remote_repo_layout` assignment for all repository resources.

  Issue: [#595](https://github.com/jfrog/terraform-provider-artifactory/issues/595)
  PR: [#616](https://github.com/jfrog/terraform-provider-artifactory/pull/616)

## 6.22.3 (January 4, 2023). Tested on Artifactory 7.49.3

BUG FIXES:

* resource/artifactory_backup, resource/artifactory_ldap_group_setting, resource/artifactory_ldap_setting, resource/artifactory_property_set, resource/artifactory_proxy, resource/artifactory_repository_layout: Fix import does not update the state. Issue: [#610](https://github.com/jfrog/terraform-provider-artifactory/issues/610) PR: [#613](https://github.com/jfrog/terraform-provider-artifactory/pull/613)

NOTES:

* resource/artifactory_remote_vcs_repository: In Artifactory version 7.49.3, the attribute `max_unique_snapshots` cannot be set/updated due to an API bug.

## 6.22.2 (December 22, 2022). Tested on Artifactory 7.47.14

BUG FIXES:

* resource/artifactory_*_repository: Update `project_key` attribute validation to match Artifactory Project. PR: [#609](https://github.com/jfrog/terraform-provider-artifactory/pull/609)

## 6.22.1 (December 21, 2022). Tested on Artifactory 7.47.14

IMPROVEMENTS:

* New documentation guide for:
  * Migrating `artifactory_local_repository`, `artifactory_remote_repository`, and `artifactory_virtual_repository` to package specific repository resources.
  * Recommendation on handling user-group relationship

PR: [#608](https://github.com/jfrog/terraform-provider-artifactory/pull/608)

## 6.22.0 (December 19, 2022). Tested on Artifactory 7.47.12

IMPROVEMENTS:

* Added new group data source: data.artifactory_group
  Issue: [#548](https://github.com/jfrog/terraform-provider-artifactory/issues/548)
  PR: [#607](https://github.com/jfrog/terraform-provider-artifactory/pull/607)

## 6.21.8 (December 15, 2022). Tested on Artifactory 7.47.12

IMPROVEMENTS:

* resource/artifactory_access_token: Remove ability to import which was never supported.
* Add documentation guide for migrating access token to scoped token.

Issue: [#573](https://github.com/jfrog/terraform-provider-artifactory/issues/573) PR: [#604](https://github.com/jfrog/terraform-provider-artifactory/pull/604)

## 6.21.7 (December 14, 2022). Tested on Artifactory 7.47.12

BUG FIXES:

* resource/artifactory_remote_docker_repository: Update URL from the documentation and HCL example. PR: [#603](https://github.com/jfrog/terraform-provider-artifactory/pull/603)

## 6.21.6 (December 14, 2022). Tested on Artifactory 7.47.12

BUG FIXES:

* resource/artifactory_federated_docker_repository: Provide backward compatibility and is aliased to `artifactory_federated_docker_v2_repository` resource. Issue: [#593](https://github.com/jfrog/terraform-provider-artifactory/issues/593) PR: [#601](https://github.com/jfrog/terraform-provider-artifactory/pull/601)
* resource/artifactory_federated_docker_v1_repository, artifactory_federated_docker_v2_repository: Add missing documentation. Issue: [#593](https://github.com/jfrog/terraform-provider-artifactory/issues/593) PR: [#601](https://github.com/jfrog/terraform-provider-artifactory/pull/601)

## 6.21.5 (December 12, 2022). Tested on Artifactory 7.47.12

IMPROVEMENTS:

* resource/artifactory_anonymous_user: Update documentation and make resource limitation more prominent. Issue: [#577](https://github.com/jfrog/terraform-provider-artifactory/issues/577) PR: [#599](https://github.com/jfrog/terraform-provider-artifactory/pull/599)
* resource/artifactory_local_*_repository, resource/artifactory_remote_*_repository, resource/artifactory_virtual_*_repository:
  updated documentation for `project_environments` and `project_key` attributes. Added guide for adding repositories to the project.
  PR: [#600](https://github.com/jfrog/terraform-provider-artifactory/pull/600)

## 6.21.4 (December 9, 2022). Tested on Artifactory 7.47.12

BUG FIXES:

* resource/artifactory_federated_alpine_repository, artifactory_federated_cargo_repository, artifactory_federated_debian_repository, artifactory_federated_docker_v1_repository, artifactory_federated_docker_v2_repository, artifactory_federated_maven_repository, artifactory_federated_nuget_repository, artifactory_federated_rpm_repository, artifactory_federated_terraform_module_repository, artifactory_federated_terraform_provider_repository: Fix attributes not being updated from Artifactory during import or refresh, and therefore cause state drift.

Issue: [#593](https://github.com/jfrog/terraform-provider-artifactory/issues/593) PR: [#597](https://github.com/jfrog/terraform-provider-artifactory/pull/597)

## 6.21.3 (December 6, 2022). Tested on Artifactory 7.47.10

BUG FIXES:

* resource/artifactory_keypair:
  * Fix updating 'passphrase' does not delete and recreate key pair.
  * Fix externally deleted key pair does not trigger Terraform to recreate.

Issue: [#594](https://github.com/jfrog/terraform-provider-artifactory/issues/594) PR: [#596](https://github.com/jfrog/terraform-provider-artifactory/pull/596)

## 6.21.2 (November 30, 2022). Tested on Artifactory 7.46.11

BUG FIXES:

* resource/artifactory_scoped_token: fix token that no longer exist doesn't trigger Terraform plan recreation. Issue: [#576](https://github.com/jfrog/terraform-provider-artifactory/issues/576) PR: [#589](https://github.com/jfrog/terraform-provider-artifactory/pull/589)

## 6.21.1 (November 29, 2022). Tested on Artifactory 7.46.11

BUG FIXES:

* resource/artifactory_virtual_*_repository: removed incorrect default value for the attribute `retrieval_cache_period_seconds`, which was set to 7200 for all package types.
  Now the attribute can only be set for the package types, that supports it in the UI: Alpine, Chef, Conan, Conda, Cran, Debian, Helm and Npm.
  PR: [#590](https://github.com/jfrog/terraform-provider-artifactory/pull/590)

## 6.21.0 (November 28, 2022). Tested on Artifactory 7.46.11

IMPROVEMENTS:

* resource/artifactory_remote_conan_repository: add `force_conan_authentication` attribute to support 'force authentication'. Issue: [#578](https://github.com/jfrog/terraform-provider-artifactory/issues/578) PR: [#588](https://github.com/jfrog/terraform-provider-artifactory/pull/588)

## 6.20.2 (November 23, 2022). Tested on Artifactory 7.46.11

BUG FIXES:

* resource/artifactory_remote_vcs_repository: fix incorrect documentation. PR: [#587](https://github.com/jfrog/terraform-provider-artifactory/pull/587)

## 6.20.1 (November 21, 2022). Tested on Artifactory 7.46.11

IMPROVEMENTS:

* resource/artifactory_permission_target: Update documentation for attribute `repositories` to include values for setting any local/remote repository options. Issue: [#583](https://github.com/jfrog/terraform-provider-artifactory/issues/583)
  PR: [#584](https://github.com/jfrog/terraform-provider-artifactory/pull/584)

## 6.20.0 (November 16, 2022). Tested on Artifactory 7.46.11

FEATURES:

* resource/artifactory_proxy: add a new resource. Issue: [#562](https://github.com/jfrog/terraform-provider-artifactory/issues/562)
  PR: [#582](https://github.com/jfrog/terraform-provider-artifactory/pull/582)

## 6.19.2 (November 11, 2022). Tested on Artifactory 7.46.11

BUG FIXES:

* resources/artifactory_keypair: add `passphrase` attribute to the JSON body. No API errors in Artifactory 7.41.13 and up. Issue: [#574](https://github.com/jfrog/terraform-provider-artifactory/issues/574)
  PR: [#581](https://github.com/jfrog/terraform-provider-artifactory/pull/581)

## 6.19.1 (November 11, 2022). Tested on Artifactory 7.46.11

IMPROVEMENTS:

* resource/artifactory_scoped_token: Add `Sensitive: true` to `access_token` and `refresh_token` attributes to ensure the values are handled correctly.

## 6.19.0 (October 25, 2022). Tested on Artifactory 7.46.10

IMPROVEMENTS:

* resource/artifactory_virtual_docker_repository: added new attribute `resolve_docker_tags_by_timestamp`. Issue: [#563](https://github.com/jfrog/terraform-provider-artifactory/issues/563)
  PR: [#PR](https://github.com/jfrog/terraform-provider-artifactory/pull/569)
* resource/artifactory_backup: added a format note to the documentation. Issue: [#564](https://github.com/jfrog/terraform-provider-artifactory/issues/564)

## 6.18.0 (October 21, 2022). Tested on Artifactory 7.46.6

IMPROVEMENTS:

* resource/artifactory_remote_nuget_repository: added new attribute `symbol_server_url`. Issue: [#549](https://github.com/jfrog/terraform-provider-artifactory/issues/549)
  PR: [#567](https://github.com/jfrog/terraform-provider-artifactory/pull/567)

## 6.17.1 (October 21, 2022)

BUG FIXES:

* Update documentation to change incorrect repository type reference 'gem' to correct type 'gems'. Issue: [#541](https://github.com/jfrog/terraform-provider-artifactory/issues/541) PR: [#566](https://github.com/jfrog/terraform-provider-artifactory/pull/566)

## 6.17.0 (October 21, 2022). Tested on Artifactory 7.46.6

IMPROVEMENTS:

* resource/artifactory_federated_swift_repository: added new resource. Issue: [#540](https://github.com/jfrog/terraform-provider-artifactory/issues/540)
  PR: [#565](https://github.com/jfrog/terraform-provider-artifactory/pull/565)

## 6.16.4 (October 17, 2022). Tested on Artifactory 7.46.6

BUG FIXES:

* resource/artifactory_remote_*_repository: removed condition to update certain fields (like `xray_index`) only if they got changed in the HCL,
  which lead to assigning the default values to these fields. Issue: [#557](https://github.com/jfrog/terraform-provider-artifactory/issues/557)
  PR: [#561](https://github.com/jfrog/terraform-provider-artifactory/pull/561)

## 6.16.3 (October 12, 2022). Tested on Artifactory 7.46.3

DEPRECATION:

* resource/artifactory_api_key: added deprecation notice. The API key support will be removed in upcoming versions of Artifactory.

## 6.16.2 (October 11, 2022)

IMPROVEMENTS:

* Update documentation to distinguish resources that are not supported by JFrog SaaS environment. Issue: [#550](https://github.com/jfrog/terraform-provider-artifactory/issues/550) PR: [#551](https://github.com/jfrog/terraform-provider-artifactory/pull/551)
* Remove `make doc` command from make file. Issue: [#552](https://github.com/jfrog/terraform-provider-artifactory/issues/552) PR: [#555](https://github.com/jfrog/terraform-provider-artifactory/pull/555)

## 6.16.1 (October 10, 2022). Tested on Artifactory 7.41.13

IMPROVEMENTS:

* resource/artifactory_remote_*_repository: attribute 'remote_repo_layout_ref' is deprecated. Issue: [#542](https://github.com/jfrog/terraform-provider-artifactory/issues/542)
  PR: [#553](https://github.com/jfrog/terraform-provider-artifactory/pull/553)

NOTE: 'remote_repo_layout_ref' will be removed on the next major release.

## 6.16.0 (September 27, 2022). Tested on Artifactory 7.41.13

FEATURES:

* resource/artifactory_property_set: add a new resource. Issue: [#522](https://github.com/jfrog/terraform-provider-artifactory/issues/522)
  PR: [#546](https://github.com/jfrog/terraform-provider-artifactory/pull/546)

## 6.15.1 (September 14, 2022). Tested on Artifactory 7.41.12

IMPROVEMENTS:

* resource/artifactory_*_repository: Use projects API to assign/unassign to project when project_key is set/unset for existing repo. Issue: [#329](https://github.com/jfrog/terraform-provider-artifactory/issues/329) PR: [#537](https://github.com/jfrog/terraform-provider-artifactory/pull/537)

BUG FIXES:

* resource/artifactory_repository_layout: Add missing documentation. PR: [#538](https://github.com/jfrog/terraform-provider-artifactory/pull/538)

## 6.15.0 (August 31, 2022)

IMPROVEMENTS:

* resource/artifactory_remote_*_repostiory: Add attribute `download_direct`. PR: [#528](https://github.com/jfrog/terraform-provider-artifactory/pull/528)

## 6.14.1 (August 26, 2022). Tested on Artifactory 7.41.7

BUG FIXES:

* resource/artifactory_scoped_token: Add missing `refresh_token` attribute for output. Issue: [#531](https://github.com/jfrog/terraform-provider-artifactory/issues/531) PR: [#533](https://github.com/jfrog/terraform-provider-artifactory/pull/533).

## 6.14.0 (August 26, 2022). Tested on Artifactory 7.41.7

FEATURES:

* **New Resource:** `artifactory_repository_layout` Issue: [#503](https://github.com/jfrog/terraform-provider-artifactory/issues/503) PR: [#532](https://github.com/jfrog/terraform-provider-artifactory/pull/532).

## 6.13.0 (August 24, 2022). Tested on Artifactory 7.41.7

IMPROVEMENTS:

* resource/artifactory_backup: Add attributes `verify_disk_space` and `export_mission_control`. Issue: [#516](https://github.com/jfrog/terraform-provider-artifactory/issues/516) PR: [#530](https://github.com/jfrog/terraform-provider-artifactory/pull/530).

## 6.12.1 (August 23, 2022). Tested on Artifactory 7.41.7

BUG FIXES:

* resource/artifactory_remote_*_repository: Fix unable to reset `excludes_pattern` attribute using empty string. PR: [#527](https://github.com/jfrog/terraform-provider-artifactory/pull/527).

## 6.12.0 (August 17, 2022). Tested on Artifactory 7.41.7

IMPROVEMENTS:

* resource/artifactory_remote_maven_repository: Add attribute `metadata_retrieval_timeout_seconds`. Issue: [#509](https://github.com/jfrog/terraform-provider-artifactory/issues/509) PR: [#525](https://github.com/jfrog/terraform-provider-artifactory/pull/525).

## 6.11.3 (August 9, 2022). Tested on Artifactory 7.41.7

BUG FIXES:

* resource/artifactory_*_repository: Add support for hyphen character in `project_key` attribute. PR: [#524](https://github.com/jfrog/terraform-provider-artifactory/pull/524).

## 6.11.2 (July 28, 2022). Tested on Artifactory 7.41.6

IMPROVEMENTS:

* resource/artifactory_push_replication: Improve sample HCL in documentation. PR: [#519](https://github.com/jfrog/terraform-provider-artifactory/pull/519).
* resourec/artifactory_virtual_maven_repository: Improve sample HCL in documentation. PR: [#519](https://github.com/jfrog/terraform-provider-artifactory/pull/519)
* resource/artifactory_user: Fix inaccurate descriptions for attributes `profile_updatable` and `disable_ui_access`. PR: [#517](https://github.com/jfrog/terraform-provider-artifactory/pull/517). Issue: [#518](https://github.com/jfrog/terraform-provider-artifactory/issues/518)

## 6.11.1 (July 20, 2022). Tested on Artifactory 7.41.4

BUG FIXES:

* resource/artifactory_saml_settings: Fix attribute `no_auto_user_creation` has opposite result. PR: [#512](https://github.com/jfrog/terraform-provider-artifactory/pull/512). Issue: [#500](https://github.com/jfrog/terraform-provider-artifactory/issues/500)
* resourec/artifactory_api_key: Fix failed acceptance test. PR: [#511](https://github.com/jfrog/terraform-provider-artifactory/pull/511)

## 6.11.0 (July 8, 2022)

IMPROVEMENTS:

* Support for swift repo [#497](https://github.com/jfrog/terraform-provider-artifactory/pull/505). Issue: [#496](https://github.com/jfrog/terraform-provider-artifactory/issues/489)

DOCUMENTATION:

* Added `api_key` deprecation message.

## 6.10.1 (July 1, 2022)

BUG FIXES:

* Hack around [weird terraform bug](https://discuss.hashicorp.com/t/using-typeset-in-provider-always-adds-an-empty-element-on-update/18566/2) dealing with sets. PR: [#481](https://github.com/jfrog/terraform-provider-artifactory/pull/496). Issue: [#496](https://github.com/jfrog/terraform-provider-artifactory/issues/476)
* provider: Fix hardcoded HTTP user-agent string. PR: [#497](https://github.com/jfrog/terraform-provider-artifactory/pull/497)

## 6.10.0 (June 28, 2022)

IMPROVEMENTS:

* resource/artifactory_permission_target: Add support for `distribute` permission for `release_bundle`. PR: [#490](https://github.com/jfrog/terraform-provider-artifactory/pull/490)

## 6.9.6 (June 27, 2022). Tested on Artifactory 7.38.10

REFACTOR:

* Updated docs for `local_maven_repository` PR: [#493](https://github.com/jfrog/terraform-provider-artifactory/pull/493). Issue: [#480](https://github.com/jfrog/terraform-provider-artifactory/issues/488)

## 6.9.5 (June 27, 2022). Tested on Artifactory 7.38.10

REFACTOR:

* Moved some functionality to shared
* Fixed tests

## 6.9.4 (June 21, 2022). Tested on Artifactory 7.38.10

REFACTOR:

* Remove redundant shared code to shared module and bump dependency.
* Moved some other sharable code to shared module

## 6.9.3 (June 10, 2022). Tested on Artifactory 7.38.10

BUG FIXES:

* resource/artifactory_file: Check for file existence before verifying checksum. PR: [#481](https://github.com/jfrog/terraform-provider-artifactory/pull/481). Issue: [#480](https://github.com/jfrog/terraform-provider-artifactory/issues/480)

## 6.9.2 (June 7, 2022). Tested on Artifactory 7.38.10

BUG FIXES:

* resource/artifactory_scoped_token:
  * Expand `audiences` validation to include all valid JFrog service types. PR: [#477](https://github.com/jfrog/terraform-provider-artifactory/pull/477). Issue: [#475](https://github.com/jfrog/terraform-provider-artifactory/issues/475)
  * Fix incorrect validation for `applied-permissions/groups` scope. PR: [#477](https://github.com/jfrog/terraform-provider-artifactory/pull/477). Issue: [#478](https://github.com/jfrog/terraform-provider-artifactory/issues/478)

## 6.9.1 (June 3, 2022). Tested on Artifactory 7.38.10

BUG FIXES:

* resource/artifactory_virtual_npm_repository: Add missing attributes `external_dependencies_enabled`, `external_dependencies_patterns`, and `external_dependencies_remote_repo`. PR: [#473](https://github.com/jfrog/terraform-provider-artifactory/pull/473). Issue: [#463](https://github.com/jfrog/terraform-provider-artifactory/issues/463)

## 6.9.0 (May 24, 2022). Tested on Artifactory 7.38.10

FEATURES:

* Added new resources to support Terraform repositories.
  * Local: Terraform Module (`resource/artifactory_local_terraform_module_repository`).
    Terraform Provider (`resource/artifactory_local_terraform_provider_repository`) and Terraform Backend (`resource\artifactory_local_terraformbackend_repository`).
  * Remote: Terraform Repository (`resource/artifactory_remote_terraform_repository`).
  * Virtual: Terraform Repository (`resource/artifactory_virtual_terraform_repository`).
  * Federated: Terraform Module (`resource/artifactory_federated_terraform_module_repository`), Terraform Provider (`resource/artifactory_federated_terraform_provider_repository`).

    Issue [#450](https://github.com/jfrog/terraform-provider-artifactory/issues/450)
    PR: [#464](https://github.com/jfrog/terraform-provider-artifactory/pull/464).

## 6.8.2 (June 2, 2022). Tested on Artifactory 7.38.10

BUG FIXES:

* resource/artifactory_local_maven_repository, resource/artifactory_local_gradle_repository, resource/artifactory_local_sbt_repository, resource/artifactory_local_ivy_repositor: Fix validation for attribute `checksum_policy_type`. Previously it accepts `generated-checksums`. Now it accepts `server-generated-checksums`. Same applies to the corresponding federated repository resources. PR: [#471](https://github.com/jfrog/terraform-provider-artifactory/pull/471). Issue [#470](https://github.com/jfrog/terraform-provider-artifactory/issues/470)

## 6.8.1 (May 31, 2022). Tested on Artifactory 7.38.10

ENHANCEMENTS:

* resource/artifactory_file: Add debugging loggings to aid investigate issue. PR: [#466](https://github.com/jfrog/terraform-provider-artifactory/pull/466) Issue: [#441](https://github.com/jfrog/terraform-provider-artifactory/issues/441)

## 6.8.0 (May 31, 2022). Tested on Artifactory 7.38.10

FEATURES:

* resource/artifactory_scoped_token: New resource for Artifactory scoped token. PR: [#465](https://github.com/jfrog/terraform-provider-artifactory/pull/465). Issue [#451](https://github.com/jfrog/terraform-provider-artifactory/issues/451)

## 6.7.3 (May 27, 2022). Tested on Artifactory 7.38.10

IMPROVEMENTS:

* Upgrade `gopkg.in/yaml.v3` to v3.0.0 for [CVE-2022-28948](https://nvd.nist.gov/vuln/detail/CVE-2022-28948) PR [#467](https://github.com/jfrog/terraform-provider-artifactory/pull/467)

## 6.7.2 (May 13, 2022). Tested on Artifactory 7.38.8

IMPROVEMENTS:

* resource/artifactory_pull_replication.go and resource/artifactory_push_replication.go: Add new attribute `check_binary_existence_in_filestore`.
  PR: [#460](https://github.com/jfrog/terraform-provider-artifactory/pull/460).
  Issue [#434](https://github.com/jfrog/terraform-provider-artifactory/issues/434)

## 6.7.1 (May 13, 2022). Tested on Artifactory 7.38.8

BUG FIXES:

* resource/artifactory_federated_*_repository: Fix attributes from corresponding local repository were not used. PR: [#458](https://github.com/jfrog/terraform-provider-artifactory/pull/458). Issue [#431](https://github.com/jfrog/terraform-provider-artifactory/issues/431)

## 6.7.0 (May 12, 2022). Tested on Artifactory 7.38.8

IMPROVEMENTS:

* resource/artifactory_*_webhook: Add support for multiple outlets (handlers) of the webhook. Existing attributes (`url`, `secret`, `proxy`, and `custom_http_headers`) will be automatically migrated to be the first handler.

To migrate to new webhook schema with multiple handlers:
- Update your HCL and copy the attributes (`url`, `secret`, `proxy`, and `custom_http_headers`) into a `handler` block (See `sample.tf` for full examples)
- Execute `terraform apply -refresh-only` to update the Terraform state

Issue [#439](https://github.com/jfrog/terraform-provider-artifactory/issues/439) PR: [#453](https://github.com/jfrog/terraform-provider-artifactory/pull/453).

BUG FIXES:

* resource/artifactory_permission_target: Fix not working `release_bundle` attribute PR: [#454](https://github.com/jfrog/terraform-provider-artifactory/pull/454). Issue [#449](https://github.com/jfrog/terraform-provider-artifactory/issues/449)

## 6.6.2 (May 11, 2022). Tested on Artifactory 7.38.8

BUG FIXES:

* provider: Fix license checking only works with 'Enterprise' license type. PR: [#456](https://github.com/jfrog/terraform-provider-artifactory/pull/456). Issue [#455](https://github.com/jfrog/terraform-provider-artifactory/issues/455)

## 6.6.1 (May 5, 2022). Tested on Artifactory 7.37.16

BUG FIXES:

* resource/artifactory_federated_*_repository: Use correct 'base' schema from local repository. PR: [#443](https://github.com/jfrog/terraform-provider-artifactory/pull/443). Issue [#431](https://github.com/jfrog/terraform-provider-artifactory/issues/431)

## 6.6.0 (Apr 29, 2022). Tested on Artifactory 7.37.15

IMPROVEMENTS:

* resource/artifactory_group: Add `external_id` attribute to support Azure AD group. PR: [#437](https://github.com/jfrog/terraform-provider-artifactory/pull/437). Issue [#429](https://github.com/jfrog/terraform-provider-artifactory/issues/429)

## 6.5.3 (Apr 27, 2022). Tested on Artifactory 7.37.15

IMPROVEMENTS:

* reorganizing documentation, adding missing documentation links, fixing formatting. No changes in the functionality.
  PR: [GH-435](https://github.com/jfrog/terraform-provider-artifactory/pull/435). Issues [#422](https://github.com/jfrog/terraform-provider-artifactory/issues/422) and [#398](https://github.com/jfrog/terraform-provider-artifactory/issues/398)

## 6.5.2 (Apr 25, 2022). Tested on Artifactory 7.37.14

IMPROVEMENTS:

* resource/artifactory_artifact_webhook: Added 'cached' event type for Artifact webhook. PR: [GH-430](https://github.com/jfrog/terraform-provider-artifactory/pull/430).

## 6.5.1 (Apr 20, 2022). Tested on Artifactory 7.37.14

BUG FIXES:

* provider:  Setting the right default value for 'access_token' attribute. PR: [GH-426](https://github.com/jfrog/terraform-provider-artifactory/pull/426). Issue [#425](https://github.com/jfrog/terraform-provider-artifactory/issues/425)

## 6.5.0 (Apr 19, 2022). Tested on Artifactory 7.37.14

IMPROVEMENTS:

* Resources added for Pub package type of Local Repository
* Resources added for Pub package type of Remote Repository
* Resources added for Pub package type of Virtual Repository
* Acceptance test case enhanced with Client TLS Certificate

PR: [GH-421](https://github.com/jfrog/terraform-provider-artifactory/pull/421)

## 6.4.1 (Apr 18, 2022). Tested on Artifactory 7.37.14

IMPROVEMENTS:

* provider: Support `JFROG_ACCESS_TOKEN` environment variable source for 'access_token' attribute. [GH-418]

## 6.4.0 (Apr 15, 2022). Tested on Artifactory 7.37.13

FEATURES:

* Added new `artifactory_unmanaged_user` resource which is an alias of existing `artifactory_user`.
* Added new `artifactory_managed_user` resource with `password` attribute being required and no automatic password generation.
* Added new `artifactory_anonymous_user` resource which allows importing of Artifactory 'anonymous' user into Terraform state.

[GH-396]

## 6.3.0 (Apr 15, 2022). Tested on Artifactory 7.37.13

IMPROVEMENTS:

* resource/artifactory_permission_targets: Add deprecation message [GH-413]
* Removed dependency on `jfrog-client-go` package [GH-413]

NOTES:

* Resource `artifactory_permission_targets` is deprecated and will be removed in the next major release. Resource `artifactory_permission_target` (singular) has an identical schema which will allow straightforward migration.

## 6.2.0 (Apr 15, 2022). Tested on Artifactory 7.35.2

BUG FIXES:

* resource/artifactory_pull_replication: Make `password` attribute configurable. `url`, `username`, and `password` attributes must be set together when use with remote repository. [GH-411]
* resource/artifactory_push_replication: Make `password` attribute configurable. `url`, `username`, and `password` attributes are now required to match Artifactory API requirements [GH-411]

## 6.1.3 (Apr 12, 2022)

BUG FIXES:

* resource/artifactory_user: Fix to persist changes to groups [GH-406]

## 6.1.2 (Apr 11, 2022)

IMPROVEMENTS:

* Documentation changes for `artifactory_keypair` resource [GH-402]

## 6.1.1 (Apr 11, 2022)

BUG FIXES:

* resource/artifactory_push_replication: unable to update resource after creation [GH-400]

## 6.1.0 (Apr 11, 2022)

IMPROVEMENTS:

* Added gpg keypair attributes for `artifactory_local_rpm_repository` resource [GH-397]

## 6.0.1 (Apr 7, 2022)

IMPROVEMENTS:

* Added VCS remote repository resource - `artifactory_remote_vcs_repository` [GH-394]

## 6.0.0 (Apr 6, 2022)

BREAKING CHANGES:

* `artifactory_local_repository`, `artifactory_remote_repository` and `artifactory_virtual_repository` were removed from the provider. Please use resources with package-specific names, like `artifactory_local_cargo_repository` [GH-380]

## 5.0.0 (Apr 6, 2022)

BREAKING CHANGE:

* resource/artifactory_user: Attribute `password` is optional again. If it is omitted in the HCL, a random password is generated automatically for Artifactory user. This password is not stored in the Terraform state file and thus will not trigger a state drift. [GH-390]

## 4.0.2 (Apr 6, 2022)

BUG FIXES:

* Fix typos in `artifactory_federated_*_repository` resources documentation. [GH-391]

## 4.0.1 (Apr 4, 2022)

BUG FIXES:

* Fix remote repos' `password` attribute always being updated after initial `terraform apply` [GH-385]

## 4.0.0 (Mar 31, 2022)

BREAKING CHANGE:

* Basic authentication with username and password is removed from the provider. [GH-344]

## 3.1.4 (Mar 31, 2022)

BUG FIXES:

* Fix blank password getting sent to Artifactory when updating other attributes of `artifactory_user` resource. [GH-383]

## 3.1.3 (Mar 31, 2022)

IMPROVEMENTS:

* Documentation improved for `artifactory_general_security` resource. [GH-367]

## 3.1.2 (Mar 31, 2022)

BUG FIXES:

* Fix proxy getting unset after modifying existing artifactory_remote_*_repository resources. [GH-381]

## 3.1.1 (Mar 30, 2022)

BUG FIXES:

* resource/artifactory_local_docker_v2_repository: Fix `max_unique_tags` with value 0 being ignored. [GH-376]

## 3.1.0 (Mar 29, 2022)

FEATURES:

* **New Resources:** Added following local repository resources in new implementation. [GH-378]
  * "artifactory_local_cargo_repository"
  * "artifactory_local_conda_repository"

## 3.0.2 (Mar 29, 2022)

IMPROVEMENTS:

* Update module path to `/v3` in `go.mod` and `main.go` [GH-374]

## 3.0.1 (Mar 28, 2022)

BUG FIXES:

* Fix retrieval_cache_period_seconds to be set to 0 for artifactory_remote_*_repository resources. [GH-373]

## 3.0.0 (Mar 28, 2022)

BREAKING CHANGES:

* Resources `artifactory_xray_policy` and `artifactory_xray_watch` have been removed [GH-315]

## 2.25.0 (Mar 21, 2022)

FEATURES:

* **New Resources:** Added following virtual repository resources in new implementation. [GH-365]
  * "artifactory_virtual_alpine_repository"
  * "artifactory_virtual_bower_repository"
  * "artifactory_virtual_chef_repository"
  * "artifactory_virtual_conda_repository"
  * "artifactory_virtual_composer_repository"
  * "artifactory_virtual_cran_repository"
  * "artifactory_virtual_debian_repository"
  * "artifactory_virtual_docker_repository"
  * "artifactory_virtual_gems_repository"
  * "artifactory_virtual_gitlfs_repository"
  * "artifactory_virtual_gradle_repository"
  * "artifactory_virtual_ivy_repository"
  * "artifactory_virtual_npm_repository"
  * "artifactory_virtual_nuget_repository"
  * "artifactory_virtual_p2_repository"
  * "artifactory_virtual_puppet_repository"
  * "artifactory_virtual_pypi_repository"
  * "artifactory_virtual_sbt_repository"

## 2.24.0 (Mar 18, 2022)

FEATURES:

* **New Resources:** Added following remote repository resources in new implementation. [GH-364]
  * "artifactory_remote_alpine_repository"
  * "artifactory_remote_bower_repository"
  * "artifactory_remote_chef_repository"
  * "artifactory_remote_cocoapods_repository"
  * "artifactory_remote_conda_repository"
  * "artifactory_remote_conan_repository"
  * "artifactory_remote_composer_repository"
  * "artifactory_remote_cran_repository"
  * "artifactory_remote_debian_repository"
  * "artifactory_remote_gems_repository"
  * "artifactory_remote_go_repository"
  * "artifactory_remote_generic_repository"
  * "artifactory_remote_gitlfs_repository"
  * "artifactory_remote_opkg_repository"
  * "artifactory_remote_p2_repository"
  * "artifactory_remote_puppet_repository"
  * "artifactory_remote_rpm_repository"
  * "artifactory_remote_nuget_repository"

## 2.23.2 (Mar 17, 2022)

IMPROVEMENTS:

* Datasource `datasource_artifactory_file`, added a parameter `path_is_aliased`,
  assumes that the path supplied is an alias for the most recent version of the artifact and doesn't try to resolve it to a specific, timestamped, artifact

## 2.23.1 (Mar 15, 2022)

IMPROVEMENTS:

* resource/artifactory_remote_docker_repository: Setting default value '**' for external_dependencies_patterns field. [GH-363]
* resource/artifactory_remote_helm_repository: Setting default value '**' for external_dependencies_patterns field. [GH-363]

## 2.23.0 (Mar 11, 2022)

FEATURES:

* **New Resources:** Added following local and remote repository resources in new implementation. [GH-360]
  * "artifactory_local_sbt_repository"
  * "artifactory_local_ivy_repository"
  * "artifactory_remote_sbt_repository"
  * "artifactory_remote_ivy_repository"

## 2.22.3 (Mar 10, 2022)

BUG FIXES:

* Conditional file download depending on `force_overwrite` value of data source `artifactory_file`. [GH-352]

## 2.22.2 (Mar 10, 2022)

BUG FIXES:

* resource/artifactory_ldap_setting: Made user_dn_pattern attribute optional. [GH-356]

## 2.22.1 (Mar 8, 2022)

IMPROVEMENTS:

* Make repository layout to correct default value as per package type, provided the `repo_layout_ref` attribute is not supplied explicitly in the resource. [GH-335]

## 2.22.0 (Mar 8, 2022)

FEATURES:

* resource/artifactory_push_replication: Add support for specifying proxy. [GH-337]
* resource/artifactory_replication_config: Add support for specifying proxy. [GH-337]
* resource/artifactory_single_replication: Add support for specifying proxy. [GH-337]

## 2.21.0 (Mar 3, 2022)

FEATURES:

* **New Resources:** Added following remote repository resources. [GH-343]
  * "artifactory_remote_maven_repository"
  * "artifactory_remote_gradle_repository"

## 2.20.4 (Feb 28, 2022)

IMPROVEMENTS:

* resource/artifactory_remote_docker_repository: Added list_remote_folder_items attribute to resource_artifactory_remote_docker_repository. [GH-338]
* resource/artifactory_remote_cargo_repository: Added list_remote_folder_items attribute to resource_artifactory_remote_cargo_repository. [GH-338]
* resource/artifactory_remote_helm_repository: Added list_remote_folder_items attribute to resource_artifactory_remote_helm_repository. [GH-338]
* resource/artifactory_remote_pypi_repository: Added list_remote_folder_items attribute to resource_artifactory_remote_pypi_repository. [GH-338]

## 2.20.3 (Feb 25, 2022)

IMPROVEMENTS:

* Add previously missing repository resource attributes to documentation [GH-332]

## 2.20.2 (Feb 25, 2022)

IMPROVEMENTS:

* resource/artifactory_backup: Added support for system backup configuration. [GH-331]

## 2.20.1 (Feb 24, 2022)

IMPROVEMENTS:

* Make `xray_index` attribute for local/remote/federated repository resources settable by users [GH-330]
* Add documentation for `xray_index`  [GH-330]

## 2.20.0 (Feb 20, 2022)

FEATURES:

* resource/artifactory_virtual_helm_repository: New resource for Helm repository type with namespaces support [GH-322]

## 2.19.1 (Feb 16, 2022)

IMPROVEMENTS:

* Add a test and update the sample TF for `artifactory_remote_pypi_repository` [GH-321]

## 2.19.0 (Feb 16, 2022)

IMPROVEMENTS:

* Add `project_key` and `project_environments` to local, remote, virtual, and federated repository resources to support Artifactory Projects [GH-320]

## 2.18.1 (Feb 14, 2022)

BUG FIXES:

* resource/artifactory_keypair: Fix key pair not being stored in Terraform state correctly. [GH-317]

## 2.18.0 (Feb 14, 2022)

FEATURES:

* **New Resources:** Webhook resources [GH-313]
  * `artifactory_artifact_webhook`
  * `artifactory_artifact_property_webhook`
  * `artifactory_docker_webhook`
  * `artifactory_build_webhook`
  * `artifactory_release_bundle_webhook`
  * `artifactory_distribution_webhook`
  * `artifactory_artifactory_release_bundle_webhook`

## 2.17.0 (Feb 12, 2022)

IMPROVEMENTS:

* resource/resource_artifactory_remote_pypi_repository: Added support for pypi remote repository with fix for priority_resolution attribute. [GH-316]

## 2.16.2 (Feb 10, 2022)

BUG FIXES:

* resource/artifactory_single_replication_config: Fix for error when repository got externally removed, but replication resource configured. [GH-312]

## 2.16.1 (Feb 7, 2022)

BUG FIXES:

* resource/artifactory_remote_repository: Fix failing test for `proxy` attribute [GH-311]

## 2.16.0 (Feb 4, 2022)

IMPROVEMENTS:

* resource/artifactory_group: Added support for manager roles in artifactory_group resource [GH-308]

## 2.15.2 (Feb 4, 2022)

BUG FIXES:

* resource/artifactory_remote_repository: Fix unable to reset `proxy` attribute [GH-307]

## 2.15.1 (Feb 4, 2022)

BUG FIXES:

* resource/artifactory_xray_watch: Fix incorrect usage of variable reference with Resty `.SetBody()` in `create` and `update` funcs [GH-306]

## 2.15.0 (Feb 3, 2022)

FEATURES:

* **New Resource:** `artifactory_virtual_rpm_repository` with support for `primary_keypair_ref` and `secondary_keypair_ref` and [GH-303]

## 2.14.0 (Feb 3, 2022)

FEATURES:

* Added following smart remote repo attributes for npm, cargo, docker and helm remote repository resources [GH-305].
  * "statistics_enabled"
  * "properties_enabled"
  * "source_origin_absence_detection"

## 2.13.1 (Feb 2, 2022)

IMPROVEMENTS:

* Add missing documentations for Federated repo resources [GH-304]
* Add additional repo types for Federated repo resources [GH-304]

## 2.13.0 (Feb 1, 2022)

FEATURES:

* **New Resources:** `artifactory_federated_x_repository` where `x` is one of the following [GH-296]:
  * "bower"
  * "chef"
  * "cocoapods"
  * "composer"
  * "conan"
  * "cran"
  * "gems"
  * "generic"
  * "gitlfs"
  * "go"
  * "helm"
  * "ivy"
  * "npm"
  * "opkg"
  * "puppet"
  * "pypi"
  * "sbt"
  * "vagrant"<|MERGE_RESOLUTION|>--- conflicted
+++ resolved
@@ -1,15 +1,13 @@
-<<<<<<< HEAD
 ## 9.4.0 (Oct 5, 2023)
 
 FEATURES:
 
 * resource/artifactory_mail_server: add a new resource for managing mail server configuration. PR: [#819](https://github.com/jfrog/terraform-provider-artifactory/pull/819) Issue: [#735](https://github.com/jfrog/terraform-provider-artifactory/issues/735)
-=======
+
 ## 9.3.1 (Oct 6, 2023). Tested on Artifactory 7.68.13 with Terraform CLI v1.6.0
 
 BUG FIX:
 * resource/artifactory_scoped_token: Remove default value for `expires_in` attribute which should fix state drift when upgrading from 7.11.2 or earlier. Issue: [#818](https://github.com/jfrog/terraform-provider-artifactory/issues/818) PR: [#820](https://github.com/jfrog/terraform-provider-artifactory/pull/820)
->>>>>>> b1cd6a97
 
 ## 9.3.0 (Oct 3, 2023). Tested on Artifactory 7.68.13 with Terraform CLI v1.5.7
 
