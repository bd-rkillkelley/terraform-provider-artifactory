<<<<<<< HEAD
## 2.25.1 (Mar 28, 2022)

BUG FIXES:

* Fix retrieval_cache_period_seconds to be set to 0 for artifactory_*_repository resources. [GH-373]
=======
## 3.0.0 (Apr 1, 2022)

BREAKING CHANGES:

* Resources `artifactory_xray_policy` and `artifactory_xray_watch` have been removed [GH-315]
>>>>>>> d5f6c698

## 2.25.0 (Mar 21, 2022)

FEATURES:

* **New Resources:** Added following virtual repository resources in new implementation. [GH-365]
  * "artifactory_virtual_alpine_repository"
  * "artifactory_virtual_bower_repository"
  * "artifactory_virtual_chef_repository"
  * "artifactory_virtual_conda_repository"
  * "artifactory_virtual_composer_repository"
  * "artifactory_virtual_cran_repository"
  * "artifactory_virtual_debian_repository"
  * "artifactory_virtual_docker_repository"
  * "artifactory_virtual_gems_repository"
  * "artifactory_virtual_gitlfs_repository"
  * "artifactory_virtual_gradle_repository"
  * "artifactory_virtual_ivy_repository"
  * "artifactory_virtual_npm_repository"
  * "artifactory_virtual_nuget_repository"
  * "artifactory_virtual_p2_repository"
  * "artifactory_virtual_puppet_repository"
  * "artifactory_virtual_pypi_repository"
  * "artifactory_virtual_sbt_repository"

## 2.24.0 (Mar 18, 2022)

FEATURES:

* **New Resources:** Added following remote repository resources in new implementation. [GH-364]
  * "artifactory_remote_alpine_repository"
  * "artifactory_remote_bower_repository"
  * "artifactory_remote_chef_repository"
  * "artifactory_remote_cocoapods_repository"
  * "artifactory_remote_conda_repository"
  * "artifactory_remote_conan_repository"
  * "artifactory_remote_composer_repository"
  * "artifactory_remote_cran_repository"
  * "artifactory_remote_debian_repository"
  * "artifactory_remote_gems_repository"
  * "artifactory_remote_go_repository"
  * "artifactory_remote_generic_repository"
  * "artifactory_remote_gitlfs_repository"
  * "artifactory_remote_opkg_repository"
  * "artifactory_remote_p2_repository"
  * "artifactory_remote_puppet_repository"
  * "artifactory_remote_rpm_repository"
  * "artifactory_remote_nuget_repository"
  
## 2.23.2 (Mar 17, 2022)

IMPROVEMENTS:

* Datasource `datasource_artifactory_file`, added a parameter `path_is_aliased`, 
  assumes that the path supplied is an alias for the most recent version of the artifact and doesn't try to resolve it to a specific, timestamped, artifact

## 2.23.1 (Mar 15, 2022)

IMPROVEMENTS:

* resource/artifactory_remote_docker_repository: Setting default value '**' for external_dependencies_patterns field. [GH-363]
* resource/artifactory_remote_helm_repository: Setting default value '**' for external_dependencies_patterns field. [GH-363]

## 2.23.0 (Mar 11, 2022)

FEATURES:

* **New Resources:** Added following local and remote repository resources in new implementation. [GH-360]
  * "artifactory_local_sbt_repository"
  * "artifactory_local_ivy_repository"
  * "artifactory_remote_sbt_repository"
  * "artifactory_remote_ivy_repository"

## 2.22.3 (Mar 10, 2022)

BUG FIXES:

*Conditional file download depending on `force_overwrite` value of data source `artifactory_file`. [GH-352]

## 2.22.2 (Mar 10, 2022)

BUG FIXES:

* resource/artifactory_ldap_setting: Made user_dn_pattern attribute optional. [GH-356]

## 2.22.1 (Mar 8, 2022)

IMPROVEMENTS:

* Make repository layout to correct default value as per package type, provided the `repo_layout_ref` attribute is not supplied explicitly in the resource. [GH-335]

## 2.22.0 (Mar 8, 2022)

FEATURES:

* resource/artifactory_push_replication: Add support for specifying proxy. [GH-337]
* resource/artifactory_replication_config: Add support for specifying proxy. [GH-337]
* resource/artifactory_single_replication: Add support for specifying proxy. [GH-337]

## 2.21.0 (Mar 3, 2022)

FEATURES:

* **New Resources:** Added following remote repository resources. [GH-343]
  * "artifactory_remote_maven_repository"
  * "artifactory_remote_gradle_repository"

## 2.20.4 (Feb 28, 2022)

IMPROVEMENTS:

* resource/artifactory_remote_docker_repository: Added list_remote_folder_items attribute to resource_artifactory_remote_docker_repository. [GH-338]
* resource/artifactory_remote_cargo_repository: Added list_remote_folder_items attribute to resource_artifactory_remote_cargo_repository. [GH-338]
* resource/artifactory_remote_helm_repository: Added list_remote_folder_items attribute to resource_artifactory_remote_helm_repository. [GH-338]
* resource/artifactory_remote_pypi_repository: Added list_remote_folder_items attribute to resource_artifactory_remote_pypi_repository. [GH-338]

## 2.20.3 (Feb 25, 2022)

IMPROVEMENTS:

* Add previously missing repository resource attributes to documentation [GH-332]

## 2.20.2 (Feb 25, 2022)

IMPROVEMENTS:

* resource/artifactory_backup: Added support for system backup configuration. [GH-331]

## 2.20.1 (Feb 24, 2022)

IMPROVEMENTS:

* Make `xray_index` attribute for local/remote/federated repository resources settable by users [GH-330]
* Add documentation for `xray_index`  [GH-330]

## 2.20.0 (Feb 20, 2022)

FEATURES:

* resource/artifactory_virtual_helm_repository: New resource for Helm repository type with namespaces support [GH-322]

## 2.19.1 (Feb 16, 2022)

IMPROVEMENTS:

* Add a test and update the sample TF for `artifactory_remote_pypi_repository` [GH-321]

## 2.19.0 (Feb 16, 2022)

IMPROVEMENTS:

* Add `project_key` and `project_environments` to local, remote, virtual, and federated repository resources to support Artifactory Projects [GH-320]

## 2.18.1 (Feb 14, 2022)

BUG FIXES:

* resource/artifactory_keypair: Fix key pair not being stored in Terraform state correctly. [GH-317]

## 2.18.0 (Feb 14, 2022)

FEATURES:

* **New Resources:** Webhook resources [GH-313]
  * `artifactory_artifact_webhook`
  * `artifactory_artifact_property_webhook`
  * `artifactory_docker_webhook`
  * `artifactory_build_webhook`
  * `artifactory_release_bundle_webhook`
  * `artifactory_distribution_webhook`
  * `artifactory_artifactory_release_bundle_webhook`

## 2.17.0 (Feb 12, 2022)

IMPROVEMENTS:

* resource/resource_artifactory_remote_pypi_repository: Added support for pypi remote repository with fix for priority_resolution attribute. [GH-316]

## 2.16.2 (Feb 10, 2022)

BUG FIXES:

* resource/artifactory_single_replication_config: Fix for error when repository got externally removed, but replication resource configured. [GH-312]

## 2.16.1 (Feb 7, 2022)

BUG FIXES:

* resource/artifactory_remote_repository: Fix failing test for `proxy` attribute [GH-311]

## 2.16.0 (Feb 4, 2022)

IMPROVEMENTS:

* resource/artifactory_group: Added support for manager roles in artifactory_group resource [GH-308]

## 2.15.2 (Feb 4, 2022)

BUG FIXES:

* resource/artifactory_remote_repository: Fix unable to reset `proxy` attribute [GH-307]

## 2.15.1 (Feb 4, 2022)

BUG FIXES:

* resource/artifactory_xray_watch: Fix incorrect usage of variable reference with Resty `.SetBody()` in `create` and `update` funcs [GH-306]

## 2.15.0 (Feb 3, 2022)

FEATURES:

* **New Resource:** `artifactory_virtual_rpm_repository` with support for `primary_keypair_ref` and `secondary_keypair_ref` and [GH-303]

## 2.14.0 (Feb 3, 2022)

FEATURES:

* Added following smart remote repo attributes for npm, cargo, docker and helm remote repository resources [GH-305].
  * "statistics_enabled"
  * "properties_enabled"
  * "source_origin_absence_detection"

## 2.13.1 (Feb 2, 2022)

IMPROVEMENTS:

* Add missing documentations for Federated repo resources [GH-304]
* Add additional repo types for Federated repo resources [GH-304]

## 2.13.0 (Feb 1, 2022)

FEATURES:

* **New Resources:** `artifactory_federated_x_repository` where `x` is one of the following [GH-296]:
  * "bower"
  * "chef"
  * "cocoapods"
  * "composer"
  * "conan"
  * "cran"
  * "gems"
  * "generic"
  * "gitlfs"
  * "go"
  * "helm"
  * "ivy"
  * "npm"
  * "opkg"
  * "puppet"
  * "pypi"
  * "sbt"
  * "vagrant"<|MERGE_RESOLUTION|>--- conflicted
+++ resolved
@@ -1,16 +1,14 @@
-<<<<<<< HEAD
-## 2.25.1 (Mar 28, 2022)
-
-BUG FIXES:
-
-* Fix retrieval_cache_period_seconds to be set to 0 for artifactory_*_repository resources. [GH-373]
-=======
+## 3.0.1 (Mar 28, 2022)
+
+BUG FIXES:
+
+* Fix retrieval_cache_period_seconds to be set to 0 for artifactory_remote_*_repository resources. [GH-373]
+
 ## 3.0.0 (Apr 1, 2022)
 
 BREAKING CHANGES:
 
 * Resources `artifactory_xray_policy` and `artifactory_xray_watch` have been removed [GH-315]
->>>>>>> d5f6c698
 
 ## 2.25.0 (Mar 21, 2022)
 
