--- conflicted
+++ resolved
@@ -1,8 +1,4 @@
-<<<<<<< HEAD
-## 6.21.5 (December 13, 2022)
-=======
 ## 6.21.5 (December 12, 2022). Tested on Artifactory 7.47.11
->>>>>>> 7b8c45be
 
 IMPROVEMENTS
 
