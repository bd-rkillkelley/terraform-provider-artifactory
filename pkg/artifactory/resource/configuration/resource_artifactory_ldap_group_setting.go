package configuration

import (
	"context"
	"encoding/xml"
	"github.com/jfrog/terraform-provider-shared/packer"

	"github.com/go-resty/resty/v2"
	"gopkg.in/yaml.v3"

	"github.com/hashicorp/terraform-plugin-sdk/v2/diag"
	"github.com/hashicorp/terraform-plugin-sdk/v2/helper/schema"
	"github.com/hashicorp/terraform-plugin-sdk/v2/helper/validation"
	"github.com/jfrog/terraform-provider-shared/util"
	"github.com/jfrog/terraform-provider-shared/validator"
)

type LdapGroupSetting struct {
	Name                 string `xml:"name" yaml:"name"`
	EnabledLdap          string `xml:"enabledLdap" yaml:"enabledLdap"`
	GroupBaseDn          string `xml:"groupBaseDn" yaml:"groupBaseDn"`
	GroupNameAttribute   string `xml:"groupNameAttribute" yaml:"groupNameAttribute"`
	GroupMemberAttribute string `xml:"groupMemberAttribute" yaml:"groupMemberAttribute"`
	SubTree              bool   `xml:"subTree" yaml:"subTree"`
	Filter               string `xml:"filter" yaml:"filter"`
	DescriptionAttribute string `xml:"descriptionAttribute" yaml:"descriptionAttribute"`
	Strategy             string `xml:"strategy" yaml:"strategy"`
}

type LdapGroupSettings struct {
	LdapGroupSettingArr []LdapGroupSetting `xml:"ldapGroupSetting" yaml:"ldapGroupSetting"`
}

type SecurityLdapGroupSettings struct {
	LdapGroupSettings LdapGroupSettings `xml:"ldapGroupSettings"`
}

type XmlLdapGroupConfig struct {
	XMLName  xml.Name                  `xml:"config"`
	Security SecurityLdapGroupSettings `xml:"security"`
}

func ResourceArtifactoryLdapGroupSetting() *schema.Resource {
	var ldapGroupSettingsSchema = map[string]*schema.Schema{
		"name": {
			Type:             schema.TypeString,
			Required:         true,
			ValidateDiagFunc: validation.ToDiagFunc(validation.StringIsNotEmpty),
			Description:      `Ldap group setting name.`,
		},
		"ldap_setting_key": {
			Type:             schema.TypeString,
			Required:         true,
			ValidateDiagFunc: validation.ToDiagFunc(validation.StringIsNotEmpty),
			Description:      `The LDAP setting key you want to use for group retrieval. The value for this field corresponds to 'enabledLdap' field of the ldap group setting XML block of system configuration.`,
		},
		"group_base_dn": {
			Type:             schema.TypeString,
			Optional:         true,
			Default:          "",
			ValidateDiagFunc: validator.LdapDn,
			Description:      `A search base for group entry DNs, relative to the DN on the LDAP server’s URL (and not relative to the LDAP Setting’s “Search Base”). Used when importing groups.`,
		},
		"group_name_attribute": {
			Type:             schema.TypeString,
			Required:         true,
			ValidateDiagFunc: validation.ToDiagFunc(validation.StringIsNotEmpty),
			Description:      "Attribute on the group entry denoting the group name. Used when importing groups.",
		},
		"group_member_attribute": {
			Type:             schema.TypeString,
			Required:         true,
			ValidateDiagFunc: validation.ToDiagFunc(validation.StringIsNotEmpty),
			Description:      `A multi-value attribute on the group entry containing user DNs or IDs of the group members (e.g., uniqueMember,member).`,
		},
		"sub_tree": {
			Type:        schema.TypeBool,
			Optional:    true,
			Default:     true,
			Description: `When set, enables deep search through the sub-tree of the LDAP URL + Search Base. True by default.`,
		},
		"filter": {
			Type:             schema.TypeString,
			Required:         true,
			ValidateDiagFunc: validator.All(validator.StringIsNotEmpty, validator.LdapFilter),
			Description:      `The LDAP filter used to search for group entries. Used for importing groups.`,
		},
		"description_attribute": {
			Type:             schema.TypeString,
			Required:         true,
			ValidateDiagFunc: validation.ToDiagFunc(validation.StringIsNotEmpty),
			Description:      `An attribute on the group entry which denoting the group description. Used when importing groups.`,
		},
		"strategy": {
			Type:             schema.TypeString,
			Required:         true,
			ValidateDiagFunc: validation.ToDiagFunc(validation.StringInSlice([]string{"STATIC", "DYNAMIC", "HIERARCHICAL"}, false)),
			Description: `The JFrog Platform Deployment (JPD) supports three ways of mapping groups to LDAP schemas:
Static: Group objects are aware of their members, however, the users are not aware of the groups they belong to. Each group object such as groupOfNames or groupOfUniqueNames holds its respective member attributes, typically member or uniqueMember, which is a user DN.
Dynamic: User objects are aware of what groups they belong to, but the group objects are not aware of their members. Each user object contains a custom attribute, such as group, that holds the group DNs or group names of which the user is a member.
Hierarchy: The user's DN is indicative of the groups the user belongs to by using group names as part of user DN hierarchy. Each user DN contains a list of ou's or custom attributes that make up the group association. For example, uid=user1,ou=developers,ou=uk,dc=jfrog,dc=org indicates that user1 belongs to two groups: uk and developers.`,
		},
	}

	var resourceLdapGroupSettingsRead = func(_ context.Context, d *schema.ResourceData, m interface{}) diag.Diagnostics {
		ldapGroupConfigs := &XmlLdapGroupConfig{}
		ldapGroupSetting := unpackLdapGroupSetting(d)

		_, err := m.(*resty.Client).R().SetResult(&ldapGroupConfigs).Get("artifactory/api/system/configuration")
		if err != nil {
			return diag.Errorf("failed to retrieve data from API: /artifactory/api/system/configuration during Read")
		}

		matchedLdapGroupSetting := LdapGroupSetting{}
		for _, iterLdapGroupSetting := range ldapGroupConfigs.Security.LdapGroupSettings.LdapGroupSettingArr {
			if iterLdapGroupSetting.Name == ldapGroupSetting.Name {
				matchedLdapGroupSetting = iterLdapGroupSetting
				break
			}
		}
<<<<<<< HEAD
		packer := packer.Default(ldapGroupSettingsSchema)
=======
		pkr := packer.Default(ldapGroupSettingsSchema)
>>>>>>> c468ee0f

		return diag.FromErr(pkr(&matchedLdapGroupSetting, d))
	}

	var resourceLdapGroupSettingsUpdate = func(ctx context.Context, d *schema.ResourceData, m interface{}) diag.Diagnostics {
		unpackedLdapGroupSetting := unpackLdapGroupSetting(d)

		/* EXPLANATION FOR BELOW CONSTRUCTION USAGE.
		There is a difference in xml structure usage between GET and PATCH calls of API: /artifactory/api/system/configuration.
		GET call structure has "security -> ldapGroupSettings -> ldapGroupSetting -> Array of ldapGroupSetting config blocks".
		PATCH call structure has "security -> ldapGroupSettings -> Name/Key of ldap group setting that is being patch -> config block of the ldapGroupSetting being patched".
		Since the Name/Key is dynamic string, following nested map of string structs are constructed to match the usage of PATCH call.
		*/
		var constructBody = map[string]map[string]map[string]LdapGroupSetting{}
		constructBody["security"] = map[string]map[string]LdapGroupSetting{}
		constructBody["security"]["ldapGroupSettings"] = map[string]LdapGroupSetting{}
		constructBody["security"]["ldapGroupSettings"][unpackedLdapGroupSetting.Name] = unpackedLdapGroupSetting
		content, err := yaml.Marshal(&constructBody)

		if err != nil {
			return diag.Errorf("failed to marshal ldap group settings during Update")
		}

		err = SendConfigurationPatch(content, m)
		if err != nil {
			return diag.Errorf("failed to send PATCH request to Artifactory during Update")
		}

		// we should only have one ldap group setting resource, using same id
		d.SetId(unpackedLdapGroupSetting.Name)
		return resourceLdapGroupSettingsRead(ctx, d, m)
	}

	var resourceLdapGroupSettingsDelete = func(_ context.Context, d *schema.ResourceData, m interface{}) diag.Diagnostics {
		ldapGroupConfigs := &XmlLdapGroupConfig{}

		rsrcLdapGroupSetting := unpackLdapGroupSetting(d)

		response, err := m.(*resty.Client).R().SetResult(&ldapGroupConfigs).Get("artifactory/api/system/configuration")
		if err != nil {
			return diag.Errorf("failed to retrieve data from API: /artifactory/api/system/configuration during Read")
		}
		if response.IsError() {
			return diag.Errorf("got error response for API: /artifactory/api/system/configuration request during Read")
		}

		/* EXPLANATION FOR BELOW CONSTRUCTION USAGE.
		There is a difference in xml structure usage between GET and PATCH calls of API: /artifactory/api/system/configuration.
		GET call structure has "security -> ldapGroupSettings -> ldapGroupSetting -> Array of ldapGroupSetting config blocks".
		PATCH call structure has "security -> ldapGroupSettings -> Name/Key of ldap group setting that is being patch -> config block of the ldapGroupSetting being patched".
		Since the Name/Key is dynamic string, following nested map of string structs are constructed to match the usage of PATCH call.
		*/
		var restoreLdapGroupSettings = map[string]map[string]map[string]LdapGroupSetting{}
		restoreLdapGroupSettings["security"] = map[string]map[string]LdapGroupSetting{}
		restoreLdapGroupSettings["security"]["ldapGroupSettings"] = map[string]LdapGroupSetting{}

		for _, iterLdapGroupSetting := range ldapGroupConfigs.Security.LdapGroupSettings.LdapGroupSettingArr {
			if iterLdapGroupSetting.Name != rsrcLdapGroupSetting.Name {
				restoreLdapGroupSettings["security"]["ldapGroupSettings"][iterLdapGroupSetting.Name] = iterLdapGroupSetting
			}
		}

		var clearAllLdapGroupSettingsConfigs = `
security:
  ldapGroupSettings: ~
`
		err = SendConfigurationPatch([]byte(clearAllLdapGroupSettingsConfigs), m)
		if err != nil {
			return diag.Errorf("failed to send PATCH request to Artifactory during Delete for clearing all Ldap Group Settings")
		}

		restoreRestOfLdapGroupSettingsConfigs, err := yaml.Marshal(&restoreLdapGroupSettings)
		if err != nil {
			return diag.Errorf("failed to marshal ldap group settings during Update")
		}

		err = SendConfigurationPatch(restoreRestOfLdapGroupSettingsConfigs, m)
		if err != nil {
			return diag.Errorf("failed to send PATCH request to Artifactory during restoration of Ldap Group Settings")
		}
		return nil
	}

	return &schema.Resource{
		UpdateContext: resourceLdapGroupSettingsUpdate,
		CreateContext: resourceLdapGroupSettingsUpdate,
		DeleteContext: resourceLdapGroupSettingsDelete,
		ReadContext:   resourceLdapGroupSettingsRead,

		Importer: &schema.ResourceImporter{
			StateContext: schema.ImportStatePassthroughContext,
		},

		Schema:      ldapGroupSettingsSchema,
		Description: "Provides an Artifactory ldap group setting resource. This resource configuration corresponds to ldapGroupSettings config block in system configuration XML (REST endpoint: artifactory/api/system/configuration).",
	}
}

func unpackLdapGroupSetting(s *schema.ResourceData) LdapGroupSetting {
	d := &util.ResourceData{ResourceData: s}
	ldapGroupSetting := LdapGroupSetting{
		Name:                 d.GetString("name", false),
		EnabledLdap:          d.GetString("ldap_setting_key", false),
		GroupBaseDn:          d.GetString("group_base_dn", false),
		GroupNameAttribute:   d.GetString("group_name_attribute", false),
		GroupMemberAttribute: d.GetString("group_member_attribute", false),
		SubTree:              d.GetBool("sub_tree", false),
		Filter:               d.GetString("filter", false),
		DescriptionAttribute: d.GetString("description_attribute", false),
		Strategy:             d.GetString("strategy", false),
	}
	return ldapGroupSetting
}<|MERGE_RESOLUTION|>--- conflicted
+++ resolved
@@ -118,11 +118,7 @@
 				break
 			}
 		}
-<<<<<<< HEAD
-		packer := packer.Default(ldapGroupSettingsSchema)
-=======
 		pkr := packer.Default(ldapGroupSettingsSchema)
->>>>>>> c468ee0f
 
 		return diag.FromErr(pkr(&matchedLdapGroupSetting, d))
 	}
