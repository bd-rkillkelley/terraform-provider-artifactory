package configuration

import (
	"context"
	"github.com/jfrog/terraform-provider-shared/packer"

	"github.com/go-resty/resty/v2"
	"github.com/hashicorp/terraform-plugin-sdk/v2/diag"
	"github.com/hashicorp/terraform-plugin-sdk/v2/helper/schema"
	"github.com/hashicorp/terraform-plugin-sdk/v2/helper/validation"
	"github.com/jfrog/terraform-provider-shared/util"
	"github.com/jfrog/terraform-provider-shared/validator"
	"gopkg.in/yaml.v3"
)

type Backup struct {
	Key                    string   `xml:"key" yaml:"key"`
	CronExp                string   `xml:"cronExp" yaml:"cronExp"`
	Enabled                bool     `xml:"enabled" yaml:"enabled"`
	RetentionPeriodHours   int      `xml:"retentionPeriodHours" yaml:"retentionPeriodHours"`
	ExcludedRepositories   []string `xml:"excludedRepositories>repositoryRef" yaml:"excludedRepositories"`
	CreateArchive          bool     `xml:"createArchive" yaml:"createArchive"`
	ExcludeNewRepositories bool     `xml:"excludeNewRepositories" yaml:"excludeNewRepositories"`
	SendMailOnError        bool     `xml:"sendMailOnError" yaml:"sendMailOnError"`
}

type Backups struct {
	BackupArr []Backup `xml:"backups>backup" yaml:"backup"`
}

func ResourceArtifactoryBackup() *schema.Resource {
	var backupSchema = map[string]*schema.Schema{
		"key": {
			Type:             schema.TypeString,
			Required:         true,
			ForceNew:         true,
			ValidateDiagFunc: validation.ToDiagFunc(validation.StringIsNotEmpty),
			Description:      `Backup config name.`,
		},
		"enabled": {
			Type:        schema.TypeBool,
			Optional:    true,
			Default:     true,
			Description: `Flag to enable or disable the backup config. Default value is "true".`,
		},
		"cron_exp": {
			Type:             schema.TypeString,
			Required:         true,
			ValidateDiagFunc: validator.Cron,
			Description:      `Cron expression to control the backup frequency.`,
		},
		"retention_period_hours": {
			Type:             schema.TypeInt,
			Optional:         true,
			Default:          168,
			ValidateDiagFunc: validation.ToDiagFunc(validation.IntAtLeast(0)),
			Description:      `The number of hours to keep a backup before Artifactory will clean it up to free up disk space. Applicable only to non-incremental backups. Default value is 168 hours ie: 7 days.`,
		},
		"excluded_repositories": {
			Type:        schema.TypeList,
			Optional:    true,
			Elem:        &schema.Schema{Type: schema.TypeString},
			Description: `list of excluded repositories from the backup. Default is empty list.`,
		},
		"create_archive": {
			Type:        schema.TypeBool,
			Optional:    true,
			Default:     false,
			Description: `If set to true, backups will be created within a Zip archive (Slow and CPU intensive). Default value is 'false'`,
		},
		"exclude_new_repositories": {
			Type:        schema.TypeBool,
			Optional:    true,
			Default:     false,
			Description: `When set to true, new repositories will not be automatically added to the backup. Default value is 'false'.`,
		},
		"send_mail_on_error": {
			Type:        schema.TypeBool,
			Optional:    true,
			Default:     true,
			Description: `If set to true, all Artifactory administrators will be notified by email if any problem is encountered during backup. Default value is 'true'.`,
		},
	}
	var findBackup = func(backups *Backups, key string) Backup {
		for _, iterBackup := range backups.BackupArr {
			if iterBackup.Key == key {
				return iterBackup
			}
		}
		return Backup{}
	}
	var filterBackups = func(backups *Backups, key string) map[string]Backup {
		var filteredMap = map[string]Backup{}
		for _, iterBackup := range backups.BackupArr {
			if iterBackup.Key != key {
				filteredMap[iterBackup.Key] = iterBackup
			}
		}
		return filteredMap
	}
	var resourceBackupRead = func(_ context.Context, d *schema.ResourceData, m interface{}) diag.Diagnostics {
		backups := &Backups{}
		backup := unpackBackup(d)

		_, err := m.(*resty.Client).R().SetResult(&backups).Get("artifactory/api/system/configuration")
		if err != nil {
			return diag.Errorf("failed to retrieve data from API: /artifactory/api/system/configuration during Read")
		}

		matchedBackup := findBackup(backups, backup.Key)
<<<<<<< HEAD
		packer := packer.Default(backupSchema)
=======
		pkr := packer.Default(backupSchema)
>>>>>>> c468ee0f

		return diag.FromErr(pkr(&matchedBackup, d))
	}

	var resourceBackupUpdate = func(ctx context.Context, d *schema.ResourceData, m interface{}) diag.Diagnostics {
		unpackedBackup := unpackBackup(d)

		/* EXPLANATION FOR BELOW CONSTRUCTION USAGE.
		There is a difference in xml structure usage between GET and PATCH calls of API: /artifactory/api/system/configuration.
		GET call structure has "backups -> backup -> Array of backup config blocks".
		PATCH call structure has "backups -> Name/Key of backup that is being patched -> config block of the backup being patched".
		Since the Name/Key is dynamic string, following nested map of string structs are constructed to match the usage of PATCH call.
		*/
		var constructBody = map[string]map[string]Backup{}
		constructBody["backups"] = map[string]Backup{}
		constructBody["backups"][unpackedBackup.Key] = unpackedBackup
		content, err := yaml.Marshal(&constructBody)

		if err != nil {
			return diag.FromErr(err)
		}

		err = SendConfigurationPatch(content, m)
		if err != nil {
			return diag.FromErr(err)
		}

		// we should only have one backup config resource, using same id
		d.SetId(unpackedBackup.Key)
		return resourceBackupRead(ctx, d, m)
	}

	var resourceBackupDelete = func(_ context.Context, d *schema.ResourceData, m interface{}) diag.Diagnostics {
		backups := &Backups{}
		rsrcBackup := unpackBackup(d)

		response, err := m.(*resty.Client).R().SetResult(&backups).Get("artifactory/api/system/configuration")
		if err != nil {
			return diag.FromErr(err)
		}
		if response.IsError() {
			return diag.Errorf("got error response for API: /artifactory/api/system/configuration request during Read. Response:%#v", response)
		}

		/* EXPLANATION FOR BELOW CONSTRUCTION USAGE.
		There is a difference in xml structure usage between GET and PATCH calls of API: /artifactory/api/system/configuration.
		GET call structure has "backups -> backup -> Array of backup config blocks".
		PATCH call structure has "backups -> Name/Key of backup that is being patched -> config block of the backup being patched".
		Since the Name/Key is dynamic string, following nested map of string structs are constructed to match the usage of PATCH call.
		*/
		var restoreBackups = map[string]map[string]Backup{}
		restoreBackups["backups"] = filterBackups(backups, rsrcBackup.Key)

		var clearAllBackupConfigs = `
backups: ~
`
		err = SendConfigurationPatch([]byte(clearAllBackupConfigs), m)
		if err != nil {
			return diag.FromErr(err)
		}

		restoreRestOfBackups, err := yaml.Marshal(&restoreBackups)
		if err != nil {
			return diag.FromErr(err)
		}

		err = SendConfigurationPatch(restoreRestOfBackups, m)
		if err != nil {
			return diag.FromErr(err)
		}
		return nil
	}

	return &schema.Resource{
		UpdateContext: resourceBackupUpdate,
		CreateContext: resourceBackupUpdate,
		DeleteContext: resourceBackupDelete,
		ReadContext:   resourceBackupRead,

		Importer: &schema.ResourceImporter{
			StateContext: schema.ImportStatePassthroughContext,
		},

		Schema:      backupSchema,
		Description: "Provides an Artifactory backup config resource. This resource configuration corresponds to backup config block in system configuration XML (REST endpoint: artifactory/api/system/configuration). Manages the automatic and periodic backups of the entire Artifactory instance",
	}
}

func unpackBackup(s *schema.ResourceData) Backup {
	d := &util.ResourceData{ResourceData: s}
	backup := Backup{
		Key:                    d.GetString("key", false),
		Enabled:                d.GetBool("enabled", false),
		CronExp:                d.GetString("cron_exp", false),
		RetentionPeriodHours:   d.GetInt("retention_period_hours", false),
		CreateArchive:          d.GetBool("create_archive", false),
		ExcludeNewRepositories: d.GetBool("exclude_new_repositories", false),
		SendMailOnError:        d.GetBool("send_mail_on_error", false),
		ExcludedRepositories:   d.GetList("excluded_repositories"),
	}
	return backup
}<|MERGE_RESOLUTION|>--- conflicted
+++ resolved
@@ -108,11 +108,7 @@
 		}
 
 		matchedBackup := findBackup(backups, backup.Key)
-<<<<<<< HEAD
-		packer := packer.Default(backupSchema)
-=======
 		pkr := packer.Default(backupSchema)
->>>>>>> c468ee0f
 
 		return diag.FromErr(pkr(&matchedBackup, d))
 	}
