--- conflicted
+++ resolved
@@ -43,11 +43,7 @@
 )
 
 func ResourceArtifactoryLocalDockerV2Repository() *schema.Resource {
-<<<<<<< HEAD
-	packer := packer.Default(dockerV2LocalSchema)
-=======
 	pkr := packer.Default(dockerV2LocalSchema)
->>>>>>> c468ee0f
 
 	var unPackLocalDockerV2Repository = func(data *schema.ResourceData) (interface{}, string, error) {
 		d := &util.ResourceData{ResourceData: data}
@@ -103,7 +99,7 @@
 func ResourceArtifactoryLocalDockerV1Repository() *schema.Resource {
 
 	// this is necessary because of the pointers
-	skeema := util.MergeMaps(map[string]*schema.Schema{}, dockerV1LocalSchema)
+	skeema := util.MergeMaps(dockerV1LocalSchema)
 
 	var unPackLocalDockerV1Repository = func(data *schema.ResourceData) (interface{}, string, error) {
 		repo := DockerLocalRepositoryParams{
