--- conflicted
+++ resolved
@@ -332,7 +332,6 @@
 
 var projectEnvironmentsSupported = []string{"DEV", "PROD"}
 
-<<<<<<< HEAD
 func getBaseLocalRepoSchema(packageType string) map[string]*schema.Schema {
 
 	return map[string]*schema.Schema{
@@ -341,7 +340,7 @@
 			Required:     true,
 			ForceNew:     true,
 			ValidateFunc: repoKeyValidator,
-		},
+		Description:  "A mandatory identifier for the repository that must be unique. It cannot begin with a number or contain spaces or special characters.",},
 		"project_key": {
 			Type:             schema.TypeString,
 			Optional:         true,
@@ -374,25 +373,26 @@
 		"includes_pattern": {
 			Type:     schema.TypeString,
 			Optional: true,
-			Computed: true,
+			Computed: true,Description: "List of artifact patterns to include when evaluating artifact requests in the form of x/y/**/z/*. When used, only artifacts matching one of the include patterns are served. By default, all artifacts are included (**/*).",
 		},
 		"excludes_pattern": {
 			Type:     schema.TypeString,
 			Optional: true,
 			Computed: true,
-		},
+		Description: "List of artifact patterns to exclude when evaluating artifact requests, in the form of x/y/**/z/*. By default no artifacts are excluded.",},
 		"repo_layout_ref": {
 			Type:     schema.TypeString,
 			Optional: true,
 			DefaultFunc: func() (interface{}, error) {
 				return getDefaultRepoLayoutRef("local", packageType)
 			},
+		Description: "Repository layout key for the local repository",
 		},
 		"blacked_out": {
 			Type:     schema.TypeBool,
 			Optional: true,
 			Default:  false,
-		},
+		Description: "When set, the repository does not participate in artifact resolution and new artifacts cannot be deployed.",},
 		"xray_index": {
 			Type:        schema.TypeBool,
 			Optional:    true,
@@ -410,7 +410,7 @@
 			Elem:     &schema.Schema{Type: schema.TypeString},
 			Set:      schema.HashString,
 			Optional: true,
-		},
+		Description: "List of property set name",},
 		"archive_browsing_enabled": {
 			Type:        schema.TypeBool,
 			Optional:    true,
@@ -419,100 +419,8 @@
 		"download_direct": {
 			Type:     schema.TypeBool,
 			Optional: true,
-		},
-	}
-=======
-var baseLocalRepoSchema = map[string]*schema.Schema{
-	"key": {
-		Type:         schema.TypeString,
-		Required:     true,
-		ForceNew:     true,
-		ValidateFunc: repoKeyValidator,
-		Description:  "A mandatory identifier for the repository that must be unique. It cannot begin with a number or contain spaces or special characters.",
-	},
-	"project_key": {
-		Type:             schema.TypeString,
-		Optional:         true,
-		ValidateDiagFunc: projectKeyValidator,
-		Description:      "Project key for assigning this repository to. When assigning repository to a project, repository key must be prefixed with project key, separated by a dash.",
-	},
-	"project_environments": {
-		Type:        schema.TypeSet,
-		Elem:        &schema.Schema{Type: schema.TypeString},
-		MinItems:    1,
-		MaxItems:    2,
-		Set:         schema.HashString,
-		Optional:    true,
-		Description: `Project environment for assigning this repository to. Allow values: "DEV" or "PROD"`,
-	},
-	"package_type": {
-		Type:     schema.TypeString,
-		Required: false,
-		Computed: true,
-		ForceNew: true,
-	},
-	"description": {
-		Type:     schema.TypeString,
-		Optional: true,
-	},
-	"notes": {
-		Type:     schema.TypeString,
-		Optional: true,
-	},
-	"includes_pattern": {
-		Type:        schema.TypeString,
-		Optional:    true,
-		Computed:    true,
-		Description: "List of artifact patterns to include when evaluating artifact requests in the form of x/y/**/z/*. When used, only artifacts matching one of the include patterns are served. By default, all artifacts are included (**/*).",
-	},
-	"excludes_pattern": {
-		Type:        schema.TypeString,
-		Optional:    true,
-		Computed:    true,
-		Description: "List of artifact patterns to exclude when evaluating artifact requests, in the form of x/y/**/z/*. By default no artifacts are excluded.",
-	},
-	"repo_layout_ref": {
-		Type:        schema.TypeString,
-		Optional:    true,
-		Computed:    true,
-		Description: "Repository layout key for the local repository",
-	},
-	"blacked_out": {
-		Type:        schema.TypeBool,
-		Optional:    true,
-		Default:     false,
-		Description: "When set, the repository does not participate in artifact resolution and new artifacts cannot be deployed.",
-	},
-	"xray_index": {
-		Type:        schema.TypeBool,
-		Optional:    true,
-		Default:     false,
-		Description: "Enable Indexing In Xray. Repository will be indexed with the default retention period. You will be able to change it via Xray settings.",
-	},
-	"priority_resolution": {
-		Type:        schema.TypeBool,
-		Optional:    true,
-		Default:     false,
-		Description: "Setting repositories with priority will cause metadata to be merged only from repositories set with this field",
-	},
-	"property_sets": {
-		Type:        schema.TypeSet,
-		Elem:        &schema.Schema{Type: schema.TypeString},
-		Set:         schema.HashString,
-		Optional:    true,
-		Description: "List of property set name",
-	},
-	"archive_browsing_enabled": {
-		Type:        schema.TypeBool,
-		Optional:    true,
-		Description: "When set, you may view content such as HTML or Javadoc files directly from Artifactory.\nThis may not be safe and therefore requires strict content moderation to prevent malicious users from uploading content that may compromise security (e.g., cross-site scripting attacks).",
-	},
-	"download_direct": {
-		Type:        schema.TypeBool,
-		Optional:    true,
-		Description: "When set, download requests to this repository will redirect the client to download the artifact directly from the cloud storage provider. Available in Enterprise+ and Edge licenses only.",
-	},
->>>>>>> 24d7be49
+		Description: "When set, download requests to this repository will redirect the client to download the artifact directly from the cloud storage provider. Available in Enterprise+ and Edge licenses only.",},
+	}
 }
 
 func getBaseRemoteRepoSchema(packageType string) map[string]*schema.Schema {
@@ -524,7 +432,6 @@
 			ForceNew:     true,
 			ValidateFunc: repoKeyValidator,
 		},
-<<<<<<< HEAD
 		"project_key": {
 			Type:             schema.TypeString,
 			Optional:         true,
@@ -582,28 +489,29 @@
 			Type:     schema.TypeString,
 			Optional: true,
 			Computed: true,
-		},
+		Description: "List of artifact patterns to include when evaluating artifact requests in the form of x/y/**/z/*. When used, only artifacts matching one of the include patterns are served. By default, all artifacts are included (**/*).",},
 		"excludes_pattern": {
 			Type:     schema.TypeString,
 			Optional: true,
 			Computed: true,
-		},
+		Description: "List of artifact patterns to exclude when evaluating artifact requests, in the form of x/y/**/z/*. By default no artifacts are excluded.",},
 		"repo_layout_ref": {
 			Type:     schema.TypeString,
 			Optional: true,
 			DefaultFunc: func() (interface{}, error) {
 				return getDefaultRepoLayoutRef("remote", packageType)
 			},
+		Description: "Repository layout key for the remote repository",
 		},
 		"remote_repo_layout_ref": {
 			Type:     schema.TypeString,
 			Optional: true,
 			Computed: true,
-		},
+		Description: "Repository layout key for the remote layout mapping",},
 		"hard_fail": {
 			Type:     schema.TypeBool,
 			Optional: true,
-			Computed: true,
+			Computed: true,Description: "When set, Artifactory will return an error to the client that causes the build to fail if there is a failure to communicate with this repository.",
 		},
 		"offline": {
 			Type:        schema.TypeBool,
@@ -634,10 +542,10 @@
 			Optional:     true,
 			Computed:     true,
 			ValidateFunc: validation.IntAtLeast(0),
-		},
+		Description:  " Network timeout (in ms) to use when establishing a connection and for unanswered requests. Timing out on a network operation is considered a retrieval failure.",},
 		"local_address": {
 			Type:     schema.TypeString,
-			Optional: true,
+			Optional: true,Description: "The local address to be used when creating connections. Useful for specifying the interface to use on systems with multiple network interfaces.",
 		},
 		"retrieval_cache_period_seconds": {
 			Type:        schema.TypeInt,
@@ -660,7 +568,7 @@
 			Optional:     true,
 			Computed:     true,
 			ValidateFunc: validation.IntAtLeast(0),
-			Description:  "This is actually the missedRetrievalCachePeriodSecs in the API",
+			Description:  "The number of seconds to cache artifact retrieval misses (artifact not found). A value of 0 indicates no caching.",
 		},
 		"unused_artifacts_cleanup_period_enabled": {
 			Type:     schema.TypeBool,
@@ -671,7 +579,7 @@
 			Type:         schema.TypeInt,
 			Optional:     true,
 			Computed:     true,
-			ValidateFunc: validation.IntAtLeast(0),
+			ValidateFunc: validation.IntAtLeast(0),Description:  `The number of hours to wait before an artifact is deemed "unused" and eligible for cleanup from the repository. A value of 0 means automatic cleanup of cached artifacts is disabled.`,
 		},
 		"assumed_offline_period_secs": {
 			Type:         schema.TypeInt,
@@ -701,7 +609,7 @@
 			Type:     schema.TypeSet,
 			Elem:     &schema.Schema{Type: schema.TypeString},
 			Set:      schema.HashString,
-			Optional: true,
+			Optional: true,Description: "List of property set name",
 		},
 		"allow_any_host_auth": {
 			Type:        schema.TypeBool,
@@ -770,7 +678,7 @@
 			Type:     schema.TypeBool,
 			Optional: true,
 			Default:  false,
-		},
+		Description: "When set, if query params are included in the request to Artifactory, they will be passed on to the remote repository.",},
 	}
 }
 
@@ -949,297 +857,6 @@
 			Optional: true,
 		},
 	}
-=======
-	},
-	"notes": {
-		Type:     schema.TypeString,
-		Optional: true,
-	},
-	"includes_pattern": {
-		Type:        schema.TypeString,
-		Optional:    true,
-		Computed:    true,
-		Description: "List of artifact patterns to include when evaluating artifact requests in the form of x/y/**/z/*. When used, only artifacts matching one of the include patterns are served. By default, all artifacts are included (**/*).",
-	},
-	"excludes_pattern": {
-		Type:        schema.TypeString,
-		Optional:    true,
-		Computed:    true,
-		Description: "List of artifact patterns to exclude when evaluating artifact requests, in the form of x/y/**/z/*. By default no artifacts are excluded.",
-	},
-	"repo_layout_ref": {
-		Type:        schema.TypeString,
-		Optional:    true,
-		Computed:    true,
-		Description: "Repository layout key for the remote repository",
-	},
-	"remote_repo_layout_ref": {
-		Type:        schema.TypeString,
-		Optional:    true,
-		Computed:    true,
-		Description: "Repository layout key for the remote layout mapping",
-	},
-	"hard_fail": {
-		Type:        schema.TypeBool,
-		Optional:    true,
-		Computed:    true,
-		Description: "When set, Artifactory will return an error to the client that causes the build to fail if there is a failure to communicate with this repository.",
-	},
-	"offline": {
-		Type:        schema.TypeBool,
-		Optional:    true,
-		Computed:    true,
-		Description: "If set, Artifactory does not try to fetch remote artifacts. Only locally-cached artifacts are retrieved.",
-	},
-	"blacked_out": {
-		Type:        schema.TypeBool,
-		Optional:    true,
-		Computed:    true,
-		Description: "(A.K.A 'Ignore Repository' on the UI) When set, the repository or its local cache do not participate in artifact resolution.",
-	},
-	"xray_index": {
-		Type:        schema.TypeBool,
-		Optional:    true,
-		Default:     false,
-		Description: "Enable Indexing In Xray. Repository will be indexed with the default retention period. You will be able to change it via Xray settings.",
-	},
-	"store_artifacts_locally": {
-		Type:        schema.TypeBool,
-		Optional:    true,
-		Computed:    true,
-		Description: "When set, the repository should store cached artifacts locally. When not set, artifacts are not stored locally, and direct repository-to-client streaming is used. This can be useful for multi-server setups over a high-speed LAN, with one Artifactory caching certain data on central storage, and streaming it directly to satellite pass-though Artifactory servers.",
-	},
-	"socket_timeout_millis": {
-		Type:         schema.TypeInt,
-		Optional:     true,
-		Computed:     true,
-		ValidateFunc: validation.IntAtLeast(0),
-		Description:  " Network timeout (in ms) to use when establishing a connection and for unanswered requests. Timing out on a network operation is considered a retrieval failure.",
-	},
-	"local_address": {
-		Type:        schema.TypeString,
-		Optional:    true,
-		Description: "The local address to be used when creating connections. Useful for specifying the interface to use on systems with multiple network interfaces.",
-	},
-	"retrieval_cache_period_seconds": {
-		Type:        schema.TypeInt,
-		Optional:    true,
-		Computed:    true,
-		Description: "The metadataRetrievalTimeoutSecs field not allowed to be bigger then retrievalCachePeriodSecs field.",
-		DefaultFunc: func() (interface{}, error) {
-			return 7200, nil
-		},
-		ValidateFunc: validation.IntAtLeast(0),
-	},
-	"failed_retrieval_cache_period_secs": {
-		Type:     schema.TypeInt,
-		Computed: true,
-		Deprecated: "This field is not returned in a get payload but is offered on the UI. " +
-			"It's inserted here for inclusive and informational reasons. It does not function",
-	},
-	"missed_cache_period_seconds": {
-		Type:         schema.TypeInt,
-		Optional:     true,
-		Computed:     true,
-		ValidateFunc: validation.IntAtLeast(0),
-		Description:  "The number of seconds to cache artifact retrieval misses (artifact not found). A value of 0 indicates no caching.",
-	},
-	"unused_artifacts_cleanup_period_enabled": {
-		Type:     schema.TypeBool,
-		Optional: true,
-		Computed: true,
-	},
-	"unused_artifacts_cleanup_period_hours": {
-		Type:         schema.TypeInt,
-		Optional:     true,
-		Computed:     true,
-		ValidateFunc: validation.IntAtLeast(0),
-		Description:  `The number of hours to wait before an artifact is deemed "unused" and eligible for cleanup from the repository. A value of 0 means automatic cleanup of cached artifacts is disabled.`,
-	},
-	"assumed_offline_period_secs": {
-		Type:         schema.TypeInt,
-		Optional:     true,
-		Default:      300,
-		ValidateFunc: validation.IntAtLeast(0),
-		Description:  "The number of seconds the repository stays in assumed offline state after a connection error. At the end of this time, an online check is attempted in order to reset the offline status. A value of 0 means the repository is never assumed offline. Default to 300.",
-	},
-	"share_configuration": {
-		Type:     schema.TypeBool,
-		Optional: true,
-		Computed: true,
-	},
-	"synchronize_properties": {
-		Type:        schema.TypeBool,
-		Optional:    true,
-		Computed:    true,
-		Description: "When set, remote artifacts are fetched along with their properties.",
-	},
-	"block_mismatching_mime_types": {
-		Type:        schema.TypeBool,
-		Optional:    true,
-		Computed:    true,
-		Description: "Before caching an artifact, Artifactory first sends a HEAD request to the remote resource. In some remote resources, HEAD requests are disallowed and therefore rejected, even though downloading the artifact is allowed. When checked, Artifactory will bypass the HEAD request and cache the artifact directly using a GET request.",
-	},
-	"property_sets": {
-		Type:        schema.TypeSet,
-		Elem:        &schema.Schema{Type: schema.TypeString},
-		Set:         schema.HashString,
-		Optional:    true,
-		Description: "List of property set name",
-	},
-	"allow_any_host_auth": {
-		Type:        schema.TypeBool,
-		Optional:    true,
-		Computed:    true,
-		Description: "Also known as 'Lenient Host Authentication', Allow credentials of this repository to be used on requests redirected to any other host.",
-	},
-	"enable_cookie_management": {
-		Type:        schema.TypeBool,
-		Optional:    true,
-		Computed:    true,
-		Description: "Enables cookie management if the remote repository uses cookies to manage client state.",
-	},
-	"bypass_head_requests": {
-		Type:        schema.TypeBool,
-		Optional:    true,
-		Computed:    true,
-		Description: "Before caching an artifact, Artifactory first sends a HEAD request to the remote resource. In some remote resources, HEAD requests are disallowed and therefore rejected, even though downloading the artifact is allowed. When checked, Artifactory will bypass the HEAD request and cache the artifact directly using a GET request.",
-	},
-	"priority_resolution": {
-		Type:        schema.TypeBool,
-		Optional:    true,
-		Computed:    true,
-		Description: "Setting repositories with priority will cause metadata to be merged only from repositories set with this field",
-	},
-	"client_tls_certificate": {
-		Type:     schema.TypeString,
-		Optional: true,
-		Computed: true,
-	},
-	"content_synchronisation": {
-		Type:     schema.TypeList,
-		Optional: true,
-		Computed: true,
-		MaxItems: 1,
-		Elem: &schema.Resource{
-			Schema: map[string]*schema.Schema{
-				"enabled": {
-					Type:        schema.TypeBool,
-					Optional:    true,
-					Default:     false,
-					Description: `(Optional) If set, Remote repository proxies a local or remote repository from another instance of Artifactory. Default value is 'false'.`,
-				},
-				"statistics_enabled": {
-					Type:        schema.TypeBool,
-					Optional:    true,
-					Default:     false,
-					Description: `(Optional) If set, Artifactory will notify the remote instance whenever an artifact in the Smart Remote Repository is downloaded locally so that it can update its download counter. Note that if this option is not set, there may be a discrepancy between the number of artifacts reported to have been downloaded in the different Artifactory instances of the proxy chain. Default value is 'false'.`,
-				},
-				"properties_enabled": {
-					Type:        schema.TypeBool,
-					Optional:    true,
-					Default:     false,
-					Description: `(Optional) If set, properties for artifacts that have been cached in this repository will be updated if they are modified in the artifact hosted at the remote Artifactory instance. The trigger to synchronize the properties is download of the artifact from the remote repository cache of the local Artifactory instance. Default value is 'false'.`,
-				},
-				"source_origin_absence_detection": {
-					Type:        schema.TypeBool,
-					Optional:    true,
-					Default:     false,
-					Description: `(Optional) If set, Artifactory displays an indication on cached items if they have been deleted from the corresponding repository in the remote Artifactory instance. Default value is 'false'`,
-				},
-			},
-		},
-	},
-	"propagate_query_params": {
-		Type:        schema.TypeBool,
-		Optional:    true,
-		Default:     false,
-		Description: "When set, if query params are included in the request to Artifactory, they will be passed on to the remote repository.",
-	},
-}
-
-var baseVirtualRepoSchema = map[string]*schema.Schema{
-	"key": {
-		Type:        schema.TypeString,
-		Required:    true,
-		ForceNew:    true,
-		Description: "The Repository Key. A mandatory identifier for the repository and must be unique. It cannot begin with a number or contain spaces or special characters. For local repositories, we recommend using a '-local' suffix (e.g. 'libs-release-local').",
-	},
-	"project_key": {
-		Type:             schema.TypeString,
-		Optional:         true,
-		ValidateDiagFunc: projectKeyValidator,
-		Description:      "Project key for assigning this repository to. Must be 3 - 10 lowercase alphanumeric characters. When assigning repository to a project, repository key must be prefixed with project key, separated by a dash.",
-	},
-	"project_environments": {
-		Type:        schema.TypeSet,
-		Elem:        &schema.Schema{Type: schema.TypeString},
-		MaxItems:    2,
-		Set:         schema.HashString,
-		Optional:    true,
-		Description: `Project environment for assigning this repository to. Allow values: "DEV" or "PROD"`,
-	},
-	"package_type": {
-		Type:        schema.TypeString,
-		Required:    false,
-		Computed:    true,
-		ForceNew:    true,
-		Description: "The Package Type. This must be specified when the repository is created, and once set, cannot be changed.",
-	},
-	"description": {
-		Type:        schema.TypeString,
-		Optional:    true,
-		Description: "A free text field that describes the content and purpose of the repository.\nIf you choose to insert a link into this field, clicking the link will prompt the user to confirm that they might be redirected to a new domain.",
-	},
-	"notes": {
-		Type:        schema.TypeString,
-		Optional:    true,
-		Description: "A free text field to add additional notes about the repository. These are only visible to the administrator.",
-	},
-	"includes_pattern": {
-		Type:     schema.TypeString,
-		Optional: true,
-		Default:  "**/*",
-		Description: "List of artifact patterns to include when evaluating artifact requests in the form of x/y/**/z/*. " +
-			"When used, only artifacts matching one of the include patterns are served. By default, all artifacts are included (**/*).",
-	},
-	"excludes_pattern": {
-		Type:     schema.TypeString,
-		Optional: true,
-		Description: "List of artifact patterns to exclude when evaluating artifact requests, in the form of x/y/**/z/*." +
-			"By default no artifacts are excluded.",
-	},
-	"repo_layout_ref": {
-		Type:        schema.TypeString,
-		Optional:    true,
-		Computed:    true,
-		Description: "Sets the layout that the repository should use for storing and identifying modules. A recommended layout that corresponds to the package type defined is suggested, and index packages uploaded and calculate metadata accordingly.",
-	},
-	"repositories": {
-		Type:        schema.TypeList,
-		Elem:        &schema.Schema{Type: schema.TypeString},
-		Optional:    true,
-		Description: "The effective list of actual repositories included in this virtual repository.",
-	},
-	"artifactory_requests_can_retrieve_remote_artifacts": {
-		Type:        schema.TypeBool,
-		Optional:    true,
-		Default:     false,
-		Description: "Whether the virtual repository should search through remote repositories when trying to resolve an artifact requested by another Artifactory instance.",
-	},
-	"default_deployment_repo": {
-		Type:        schema.TypeString,
-		Optional:    true,
-		Description: "Default repository to deploy artifacts.",
-	},
-	"retrieval_cache_period_seconds": {
-		Type:         schema.TypeInt,
-		Optional:     true,
-		Default:      7200,
-		Description:  "This value refers to the number of seconds to cache metadata files before checking for newer versions on aggregated repositories. A value of 0 indicates no caching.",
-		ValidateFunc: validation.IntAtLeast(0),
-	},
->>>>>>> 24d7be49
 }
 
 func unpackBaseRepo(rclassType string, s *schema.ResourceData, packageType string) LocalRepositoryBaseParams {
