package artifactory

import (
	"context"
	"io/ioutil"
	"os"
	"testing"

	"github.com/go-resty/resty/v2"

	"github.com/hashicorp/terraform-plugin-sdk/v2/helper/schema"
	"github.com/hashicorp/terraform-plugin-sdk/v2/terraform"
)

const rtDefaultUser = "admin"

var testAccProviders = func() map[string]func() (*schema.Provider, error) {
	provider := Provider()
	return map[string]func() (*schema.Provider, error){
		"artifactory": func() (*schema.Provider, error) {
			return provider, nil
		},
	}
}()

func TestProvider(t *testing.T) {
	if err := Provider().InternalValidate(); err != nil {
		t.Fatalf("err: %s", err)
	}
}

func TestProvider_impl(t *testing.T) {
	var _ = Provider()
}

func uploadTestFile(client *resty.Client, localPath, remotePath, contentType string) error {
	body, err := ioutil.ReadFile(localPath)
	if err != nil {
		return err
	}
	uri := "/artifactory/" + remotePath
	_, err = client.R().SetBody(body).SetHeader("Content-Type", contentType).Put(uri)
	return err
}

func getTestResty(t *testing.T) *resty.Client {
	if v := os.Getenv("ARTIFACTORY_URL"); v == "" {
		t.Fatal("ARTIFACTORY_URL must be set for acceptance tests")
	}
	restyClient, err := buildResty(os.Getenv("ARTIFACTORY_URL"))
	if err != nil {
		t.Fatal(err)
	}
<<<<<<< HEAD
	username := rtDefaultUser
	password := os.Getenv("ARTIFACTORY_PASSWORD")
	api := os.Getenv("ARTIFACTORY_APIKEY")
=======
>>>>>>> f6b44b4c
	accessToken := os.Getenv("ARTIFACTORY_ACCESS_TOKEN")
	api := os.Getenv("ARTIFACTORY_APIKEY")
	restyClient, err = addAuthToResty(restyClient, api, accessToken)
	if err != nil {
		t.Fatal(err)
	}
	return restyClient
}

func testAccPreCheck(t *testing.T) {
	restyClient := getTestResty(t)

	// Set customer base URL so repos that relies on it will work
	// https://www.jfrog.com/confluence/display/JFROG/Artifactory+REST+API#ArtifactoryRESTAPI-UpdateCustomURLBase
	_, err := restyClient.R().SetBody(os.Getenv("ARTIFACTORY_URL")).SetHeader("Content-Type", "text/plain").Put("/artifactory/api/system/configuration/baseUrl")
	if err != nil {
		t.Fatal(err)
	}

	ctx := context.Background()
	provider, _ := testAccProviders["artifactory"]()
	oldErr := provider.Configure(ctx, terraform.NewResourceConfigRaw(nil))
	if oldErr != nil {
		t.Fatal(oldErr)
	}
}<|MERGE_RESOLUTION|>--- conflicted
+++ resolved
@@ -51,14 +51,8 @@
 	if err != nil {
 		t.Fatal(err)
 	}
-<<<<<<< HEAD
-	username := rtDefaultUser
-	password := os.Getenv("ARTIFACTORY_PASSWORD")
-	api := os.Getenv("ARTIFACTORY_APIKEY")
-=======
->>>>>>> f6b44b4c
 	accessToken := os.Getenv("ARTIFACTORY_ACCESS_TOKEN")
-	api := os.Getenv("ARTIFACTORY_APIKEY")
+	api := os.Getenv("ARTIFACTORY_API_KEY")
 	restyClient, err = addAuthToResty(restyClient, api, accessToken)
 	if err != nil {
 		t.Fatal(err)
