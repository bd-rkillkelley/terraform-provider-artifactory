package artifactory

import (
	"fmt"
	"net/http"
	"net/url"

	"github.com/go-resty/resty/v2"
	"github.com/hashicorp/terraform-plugin-sdk/v2/helper/schema"
	"github.com/hashicorp/terraform-plugin-sdk/v2/helper/validation"
)

// Version for some reason isn't getting updated by the linker
var Version = "2.6.18"

// Provider Artifactory provider that supports configuration via username+password or a token
// Supported resources are repos, users, groups, replications, and permissions
func Provider() *schema.Provider {
	p := &schema.Provider{
		Schema: map[string]*schema.Schema{
			"url": {
				Type:         schema.TypeString,
				Optional:     true,
				DefaultFunc:  schema.EnvDefaultFunc("ARTIFACTORY_URL", "http://localhost:8082"),
				ValidateFunc: validation.IsURLWithHTTPorHTTPS,
			},
			"username": {
				Type:          schema.TypeString,
				Optional:      true,
				DefaultFunc:   schema.EnvDefaultFunc("ARTIFACTORY_USERNAME", nil),
				ConflictsWith: []string{"access_token", "api_key"},
				ValidateFunc:  validation.StringIsNotEmpty,
				Deprecated:    "Xray and projects functionality will not work with any auth method other than access tokens (Bearer)",
			},
			"password": {
				Type:          schema.TypeString,
				Optional:      true,
				Sensitive:     true,
				DefaultFunc:   schema.EnvDefaultFunc("ARTIFACTORY_PASSWORD", nil),
				ConflictsWith: []string{"access_token", "api_key"},
				ValidateFunc:  validation.StringIsNotEmpty,
				Deprecated:    "Xray and projects functionality will not work with any auth method other than access tokens (Bearer)",
				Description:   "Insider note: You may actually use an api_key as the password. This will get your around xray limitations instead of a bearer token",
			},
			"api_key": {
				Type:          schema.TypeString,
				Optional:      true,
				Sensitive:     true,
				DefaultFunc:   schema.EnvDefaultFunc("ARTIFACTORY_API_KEY", nil),
				ConflictsWith: []string{"username", "access_token", "password"},
				ValidateFunc:  validation.StringIsNotEmpty,
				Deprecated:    "Xray and projects functionality will not work with any auth method other than access tokens (Bearer)",
			},
			"access_token": {
				Type:          schema.TypeString,
				Optional:      true,
				Sensitive:     true,
				DefaultFunc:   schema.EnvDefaultFunc("ARTIFACTORY_ACCESS_TOKEN", nil),
				ConflictsWith: []string{"api_key", "password"},
				Description:   "This is a bearer token that can be given to you by your admin under `Identity and Access`",
			},
		},

		ResourcesMap: map[string]*schema.Resource{
			"artifactory_keypair":                    resourceArtifactoryKeyPair(),
			"artifactory_local_repository":           resourceArtifactoryLocalRepository(),
			"artifactory_local_nuget_repository":     resourceArtifactoryLocalNugetRepository(),
<<<<<<< HEAD
			"artifactory_local_generic_repository":   resourceArtifactoryLocalGenericRepository("generic"),
			"artifactory_local_npm_repository":       resourceArtifactoryLocalGenericRepository("npm"),
			"artifactory_local_ivy_repository":       resourceArtifactoryLocalGenericRepository("ivy"),
			"artifactory_local_sbt_repository":       resourceArtifactoryLocalGenericRepository("sbt"),
			"artifactory_local_helm_repository":      resourceArtifactoryLocalGenericRepository("helm"),
			"artifactory_local_cocoapods_repository": resourceArtifactoryLocalGenericRepository("cocoapods"),
			"artifactory_local_opkg_repository":      resourceArtifactoryLocalGenericRepository("opkg"),
			"artifactory_local_cran_repository":      resourceArtifactoryLocalGenericRepository("cran"),
			"artifactory_local_gems_repository":      resourceArtifactoryLocalGenericRepository("gems"),
			"artifactory_local_bower_repository":     resourceArtifactoryLocalGenericRepository("bower"),
			"artifactory_local_composer_repository":  resourceArtifactoryLocalGenericRepository("composer"),
			"artifactory_local_pypi_repository":      resourceArtifactoryLocalGenericRepository("pypi"),
			"artifactory_local_vagrant_repository":   resourceArtifactoryLocalGenericRepository("vagrant"),
			"artifactory_local_gitlfs_repository":    resourceArtifactoryLocalGenericRepository("gitlfs"),
			"artifactory_local_go_repository":        resourceArtifactoryLocalGenericRepository("go"),
			"artifactory_local_conan_repository":     resourceArtifactoryLocalGenericRepository("conan"),
			"artifactory_local_chef_repository":      resourceArtifactoryLocalGenericRepository("chef"),
			"artifactory_local_puppet_repository":    resourceArtifactoryLocalGenericRepository("puppet"),
=======
			"artifactory_local_maven_repository":     resourceArtifactoryLocalJavaRepository("maven", false),
			"artifactory_local_gradle_repository":    resourceArtifactoryLocalJavaRepository("gradle", true),
>>>>>>> 25dea437
			"artifactory_local_alpine_repository":    resourceArtifactoryLocalAlpineRepository(),
			"artifactory_local_debian_repository":    resourceArtifactoryLocalDebianRepository(),
			"artifactory_local_docker_v2_repository": resourceArtifactoryLocalDockerV2Repository(),
			"artifactory_local_docker_v1_repository": resourceArtifactoryLocalDockerV1Repository(),
			"artifactory_local_rpm_repository":       resourceArtifactoryLocalRpmRepository(),
			"artifactory_remote_repository":          resourceArtifactoryRemoteRepository(),
			"artifactory_remote_docker_repository":   resourceArtifactoryRemoteDockerRepository(),
			"artifactory_remote_helm_repository":     resourceArtifactoryRemoteHelmRepository(),
			"artifactory_remote_cargo_repository":    resourceArtifactoryRemoteCargoRepository(),
			"artifactory_virtual_repository":         resourceArtifactoryVirtualRepository(),
			"artifactory_virtual_maven_repository":   resourceArtifactoryMavenVirtualRepository(),
			"artifactory_virtual_go_repository":      resourceArtifactoryGoVirtualRepository(),
			"artifactory_group":                      resourceArtifactoryGroup(),
			"artifactory_user":                       resourceArtifactoryUser(),
			"artifactory_permission_target":          resourceArtifactoryPermissionTarget(),
			"artifactory_replication_config":         resourceArtifactoryReplicationConfig(),
			"artifactory_single_replication_config":  resourceArtifactorySingleReplicationConfig(),
			"artifactory_certificate":                resourceArtifactoryCertificate(),
			"artifactory_api_key":                    resourceArtifactoryApiKey(),
			"artifactory_access_token":               resourceArtifactoryAccessToken(),
			"artifactory_general_security":           resourceArtifactoryGeneralSecurity(),
			"artifactory_oauth_settings":             resourceArtifactoryOauthSettings(),
			"artifactory_saml_settings":              resourceArtifactorySamlSettings(),
			// Deprecated. Remove in V3
			"artifactory_permission_targets": resourceArtifactoryPermissionTargets(),
			// Xray resources
			"artifactory_xray_policy": resourceXrayPolicy(),
			"artifactory_xray_watch":  resourceXrayWatch(),
		},

		DataSourcesMap: map[string]*schema.Resource{
			"artifactory_file":     dataSourceArtifactoryFile(),
			"artifactory_fileinfo": dataSourceArtifactoryFileInfo(),
		},
	}

	p.ConfigureFunc = func(d *schema.ResourceData) (interface{}, error) {
		terraformVersion := p.TerraformVersion
		if terraformVersion == "" {
			terraformVersion = "0.11+compatible"
		}
		return providerConfigure(d, terraformVersion)
	}

	return p
}

func buildResty(URL string) (*resty.Client, error) {

	u, err := url.ParseRequestURI(URL)

	if err != nil {
		return nil, err
	}
	baseUrl := fmt.Sprintf("%s://%s", u.Scheme, u.Host)
	restyBase := resty.New().SetHostURL(baseUrl).OnAfterResponse(func(client *resty.Client, response *resty.Response) error {
		if response == nil {
			return fmt.Errorf("no response found")
		}
		if response.StatusCode() >= http.StatusBadRequest {
			return fmt.Errorf("\n%d %s %s\n%s", response.StatusCode(), response.Request.Method, response.Request.URL, string(response.Body()[:]))
		}
		return nil
	}).
		SetHeader("content-type", "application/json").
		SetHeader("accept", "*/*").
		SetHeader("user-agent", "jfrog/terraform-provider-artifactory:"+Version).
		SetRetryCount(5)
	restyBase.DisableWarn = true
	return restyBase, nil

}

func addAuthToResty(client *resty.Client, username, password, apiKey, accessToken string) (*resty.Client, error) {
	if accessToken != "" {
		return client.SetAuthToken(accessToken), nil
	}
	if apiKey != "" {
		return client.SetHeader("X-JFrog-Art-Api", apiKey), nil
	}
	if username != "" && password != "" {
		return client.SetBasicAuth(username, password), nil
	}
	return nil, fmt.Errorf("no authentication details supplied")
}

// Creates the client for artifactory, will prefer token auth over basic auth if both set
func providerConfigure(d *schema.ResourceData, terraformVersion string) (interface{}, error) {
	URL, ok := d.GetOk("url")
	if URL == nil || URL == "" || !ok {
		return nil, fmt.Errorf("you must supply a URL")
	}

	restyBase, err := buildResty(URL.(string))
	if err != nil {
		return nil, err
	}
	username := d.Get("username").(string)
	password := d.Get("password").(string)
	apiKey := d.Get("api_key").(string)
	accessToken := d.Get("access_token").(string)

	restyBase, err = addAuthToResty(restyBase, username, password, apiKey, accessToken)
	if err != nil {
		return nil, err
	}
	_, err = sendUsageRepo(restyBase, terraformVersion)

	if err != nil {
		return nil, err
	}

	return restyBase, nil

}

func sendUsageRepo(restyBase *resty.Client, terraformVersion string) (interface{}, error) {
	type Feature struct {
		FeatureId string `json:"featureId"`
	}
	type UsageStruct struct {
		ProductId string    `json:"productId"`
		Features  []Feature `json:"features"`
	}
	_, err := restyBase.R().SetBody(UsageStruct{
		"terraform-provider-artifactory/" + Version,
		[]Feature{
			{FeatureId: "Partner/ACC-007450"},
			{FeatureId: "Terraform/" + terraformVersion},
		},
	}).Post("artifactory/api/system/usage")

	if err != nil {
		return nil, fmt.Errorf("unable to report usage %s", err)
	}
	return nil, nil
}<|MERGE_RESOLUTION|>--- conflicted
+++ resolved
@@ -65,7 +65,6 @@
 			"artifactory_keypair":                    resourceArtifactoryKeyPair(),
 			"artifactory_local_repository":           resourceArtifactoryLocalRepository(),
 			"artifactory_local_nuget_repository":     resourceArtifactoryLocalNugetRepository(),
-<<<<<<< HEAD
 			"artifactory_local_generic_repository":   resourceArtifactoryLocalGenericRepository("generic"),
 			"artifactory_local_npm_repository":       resourceArtifactoryLocalGenericRepository("npm"),
 			"artifactory_local_ivy_repository":       resourceArtifactoryLocalGenericRepository("ivy"),
@@ -84,10 +83,8 @@
 			"artifactory_local_conan_repository":     resourceArtifactoryLocalGenericRepository("conan"),
 			"artifactory_local_chef_repository":      resourceArtifactoryLocalGenericRepository("chef"),
 			"artifactory_local_puppet_repository":    resourceArtifactoryLocalGenericRepository("puppet"),
-=======
 			"artifactory_local_maven_repository":     resourceArtifactoryLocalJavaRepository("maven", false),
 			"artifactory_local_gradle_repository":    resourceArtifactoryLocalJavaRepository("gradle", true),
->>>>>>> 25dea437
 			"artifactory_local_alpine_repository":    resourceArtifactoryLocalAlpineRepository(),
 			"artifactory_local_debian_repository":    resourceArtifactoryLocalDebianRepository(),
 			"artifactory_local_docker_v2_repository": resourceArtifactoryLocalDockerV2Repository(),
