package artifactory

import (
	"fmt"
	"gopkg.in/yaml.v2"
	"math"
	"net/http"
	"reflect"
	"strings"
	"testing"

	"github.com/go-resty/resty/v2"
	"github.com/hashicorp/terraform-plugin-sdk/v2/helper/resource"
	"github.com/hashicorp/terraform-plugin-sdk/v2/terraform"
)

func fmtMapToHcl(fields map[string]interface{}) string {
	var allPairs []string
	max := float64(0)
	for key := range fields {
		max = math.Max(max, float64(len(key)))
	}
	for key, value := range fields {
		hcl := toHclFormat(value)
		format := toHclFormatString(3, int(max), value)
		allPairs = append(allPairs, fmt.Sprintf(format, key, hcl))
	}

	return strings.Join(allPairs, "\n")
}
func toHclFormatString(tabs, max int, value interface{}) string {
	prefix := ""
	suffix := ""
	delimeter := "="
	if reflect.TypeOf(value).Kind() == reflect.Map {
		delimeter = ""
		prefix = "{"
		suffix = "}"
	}
	return fmt.Sprintf("%s%%-%ds %s %s%s%s", strings.Repeat("\t", tabs), max, delimeter, prefix, "%s", suffix)
}
func mapToTestChecks(fqrn string, fields map[string]interface{}) []resource.TestCheckFunc {
	var result []resource.TestCheckFunc
	for key, value := range fields {
		switch reflect.TypeOf(value).Kind() {
		case reflect.Slice:
			for i, lv := range value.([]interface{}) {
				result = append(result, resource.TestCheckResourceAttr(
					fqrn,
					fmt.Sprintf("%s.%d", key, i),
					fmt.Sprintf("%v", lv),
				))
			}
		case reflect.Map:
			// this also gets generated, but it's value is '1', which is also the size. So, I don't know
			// what it means
			// content_synchronisation.0.%
			resource.TestCheckResourceAttr(
				fqrn,
				fmt.Sprintf("%s.#", key),
				fmt.Sprintf("%d", len(value.(map[string]interface{}))),
			)
		default:
			result = append(result, resource.TestCheckResourceAttr(fqrn, key, fmt.Sprintf(`%v`, value)))
		}
	}
	return result
}
func toHclFormat(thing interface{}) string {
	switch thing.(type) {
	case string:
		return fmt.Sprintf(`"%s"`, thing.(string))
	case []interface{}:
		var result []string
		for _, e := range thing.([]interface{}) {
			result = append(result, toHclFormat(e))
		}
		return fmt.Sprintf("[%s]", strings.Join(result, ","))
	case map[string]interface{}:
		return fmt.Sprintf("\n\t%s\n\t\t\t\t", fmtMapToHcl(thing.(map[string]interface{})))
	default:
		return fmt.Sprintf("%v", thing)
	}
}

type CheckFun func(id string, request *resty.Request) (*resty.Response, error)

func verifyDeleted(id string, check CheckFun) func(*terraform.State) error {
	return func(s *terraform.State) error {

		rs, ok := s.RootModule().Resources[id]

		if !ok {
			return fmt.Errorf("error: Resource id [%s] not found", id)
		}
		provider, _ := testAccProviders["artifactory"]()
		client := provider.Meta().(*resty.Client)
		resp, err := check(rs.Primary.ID, client.R())
		if err != nil {
			if resp != nil {
				switch resp.StatusCode() {
				case http.StatusNotFound, http.StatusBadRequest:
					return nil
				}
			}
			return err
		}
		return fmt.Errorf("error: %s still exists", rs.Primary.ID)
	}
}

func testCheckRepo(id string, request *resty.Request) (*resty.Response, error) {
	return checkRepo(id, request.AddRetryCondition(neverRetry))
}

func createProject(t *testing.T, projectKey string) {
	type AdminPrivileges struct {
		ManageMembers   bool `json:"manage_members"`
		ManageResources bool `json:"manage_resources"`
		IndexResources  bool `json:"index_resources"`
	}

	type Project struct {
		Key             string          `json:"project_key"`
		DisplayName     string          `json:"display_name"`
		Description     string          `json:"description"`
		AdminPrivileges AdminPrivileges `json:"admin_privileges"`
	}

	restyClient := getTestResty(t)

	project := Project{
		Key:         projectKey,
		DisplayName: projectKey,
		Description: fmt.Sprintf("%s description", projectKey),
		AdminPrivileges: AdminPrivileges{
			ManageMembers:   true,
			ManageResources: true,
			IndexResources:  true,
		},
	}

	_, err := restyClient.R().SetBody(project).Post("/access/api/v1/projects")
	if err != nil {
		t.Fatal(err)
	}
}

func deleteProject(t *testing.T, projectKey string) {
	restyClient := getTestResty(t)
	_, err := restyClient.R().Delete("/access/api/v1/projects/" + projectKey)
	if err != nil {
		t.Fatal(err)
	}
}

<<<<<<< HEAD
//Usage of the function is strictly restricted to Test Cases
func getValidRandomDefaultRepoLayoutRef() string {
	return randSelect("simple-default", "bower-default", "composer-default", "conan-default", "go-default", "maven-2-default", "ivy-default", "npm-default", "nuget-default", "puppet-default", "sbt-default").(string)
=======
// updateProxiesConfig is used by createProxy and deleteProxy to interact with a proxy on Artifactory
var updateProxiesConfig = func(t *testing.T, proxyKey string, getProxiesBody func() []byte) {
	body := getProxiesBody()
	restyClient := getTestResty(t)

	err := sendConfigurationPatch(body, restyClient)
	if err != nil {
		t.Fatal(err)
	}
}

// createProxy creates a new proxy on Artifactory with the given key
var createProxy = func(t *testing.T, proxyKey string) {
	type proxy struct {
		Key             string `yaml:"key"`
		Host            string `yaml:"host"`
		Port            int    `yaml:"port"`
		PlatformDefault bool   `yaml:"platformDefault"`
	}

	updateProxiesConfig(t, proxyKey, func() []byte {
		testProxy := proxy{
			Key:             proxyKey,
			Host:            "http://fake-proxy.org",
			Port:            8080,
			PlatformDefault: false,
		}

		constructBody := map[string][]proxy{
			"proxies": {testProxy},
		}

		body, err := yaml.Marshal(&constructBody)
		if err != nil {
			t.Errorf("failed to marshal proxies settings during Update")
		}

		return body
	})
}

// createProxy deletes an existing proxy on Artifactory with the given key
var deleteProxy = func(t *testing.T, proxyKey string) {
	updateProxiesConfig(t, proxyKey, func() []byte {
		// Return empty yaml to clean up all proxies
		return []byte(`proxies: ~`)
	})
>>>>>>> 13cd4182
}<|MERGE_RESOLUTION|>--- conflicted
+++ resolved
@@ -154,11 +154,11 @@
 	}
 }
 
-<<<<<<< HEAD
 //Usage of the function is strictly restricted to Test Cases
 func getValidRandomDefaultRepoLayoutRef() string {
 	return randSelect("simple-default", "bower-default", "composer-default", "conan-default", "go-default", "maven-2-default", "ivy-default", "npm-default", "nuget-default", "puppet-default", "sbt-default").(string)
-=======
+}
+
 // updateProxiesConfig is used by createProxy and deleteProxy to interact with a proxy on Artifactory
 var updateProxiesConfig = func(t *testing.T, proxyKey string, getProxiesBody func() []byte) {
 	body := getProxiesBody()
@@ -206,5 +206,4 @@
 		// Return empty yaml to clean up all proxies
 		return []byte(`proxies: ~`)
 	})
->>>>>>> 13cd4182
 }